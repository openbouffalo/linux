--- conflicted
+++ resolved
@@ -279,19 +279,11 @@
 
 /**
  * struct subsys_interface - interfaces to device functions
-<<<<<<< HEAD
- * @name        name of the device function
- * @subsystem   subsytem of the devices to attach to
- * @node        the list of functions registered at the subsystem
- * @add         device hookup to device function handler
- * @remove      device hookup to device function handler
-=======
  * @name:       name of the device function
  * @subsys:     subsytem of the devices to attach to
  * @node:       the list of functions registered at the subsystem
  * @add_dev:    device hookup to device function handler
  * @remove_dev: device hookup to device function handler
->>>>>>> c16fa4f2
  *
  * Simple interfaces attached to a subsystem. Multiple interfaces can
  * attach to a subsystem and its devices. Unlike drivers, they do not
@@ -1012,13 +1004,10 @@
  * Each module may only use this macro once, and calling it replaces
  * module_init() and module_exit().
  *
-<<<<<<< HEAD
-=======
  * @__driver: driver name
  * @__register: register function for this driver type
  * @__unregister: unregister function for this driver type
  *
->>>>>>> c16fa4f2
  * Use this macro to construct bus specific macros for registering
  * drivers, and do not use it on its own.
  */
