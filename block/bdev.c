// SPDX-License-Identifier: GPL-2.0-only
/*
 *  Copyright (C) 1991, 1992  Linus Torvalds
 *  Copyright (C) 2001  Andrea Arcangeli <andrea@suse.de> SuSE
 *  Copyright (C) 2016 - 2020 Christoph Hellwig
 */

#include <linux/init.h>
#include <linux/mm.h>
#include <linux/slab.h>
#include <linux/kmod.h>
#include <linux/major.h>
#include <linux/device_cgroup.h>
#include <linux/blkdev.h>
#include <linux/blk-integrity.h>
#include <linux/backing-dev.h>
#include <linux/module.h>
#include <linux/blkpg.h>
#include <linux/magic.h>
#include <linux/buffer_head.h>
#include <linux/swap.h>
#include <linux/writeback.h>
#include <linux/mount.h>
#include <linux/pseudo_fs.h>
#include <linux/uio.h>
#include <linux/namei.h>
#include <linux/part_stat.h>
#include <linux/uaccess.h>
#include "../fs/internal.h"
#include "blk.h"

struct bdev_inode {
	struct block_device bdev;
	struct inode vfs_inode;
};

static inline struct bdev_inode *BDEV_I(struct inode *inode)
{
	return container_of(inode, struct bdev_inode, vfs_inode);
}

struct block_device *I_BDEV(struct inode *inode)
{
	return &BDEV_I(inode)->bdev;
}
EXPORT_SYMBOL(I_BDEV);

static void bdev_write_inode(struct block_device *bdev)
{
	struct inode *inode = bdev->bd_inode;
	int ret;

	spin_lock(&inode->i_lock);
	while (inode->i_state & I_DIRTY) {
		spin_unlock(&inode->i_lock);
		ret = write_inode_now(inode, true);
		if (ret) {
			char name[BDEVNAME_SIZE];
			pr_warn_ratelimited("VFS: Dirty inode writeback failed "
					    "for block device %s (err=%d).\n",
					    bdevname(bdev, name), ret);
		}
		spin_lock(&inode->i_lock);
	}
	spin_unlock(&inode->i_lock);
}

/* Kill _all_ buffers and pagecache , dirty or not.. */
static void kill_bdev(struct block_device *bdev)
{
	struct address_space *mapping = bdev->bd_inode->i_mapping;

	if (mapping_empty(mapping))
		return;

	invalidate_bh_lrus();
	truncate_inode_pages(mapping, 0);
}

/* Invalidate clean unused buffers and pagecache. */
void invalidate_bdev(struct block_device *bdev)
{
	struct address_space *mapping = bdev->bd_inode->i_mapping;

	if (mapping->nrpages) {
		invalidate_bh_lrus();
		lru_add_drain_all();	/* make sure all lru add caches are flushed */
		invalidate_mapping_pages(mapping, 0, -1);
	}
}
EXPORT_SYMBOL(invalidate_bdev);

/*
 * Drop all buffers & page cache for given bdev range. This function bails
 * with error if bdev has other exclusive owner (such as filesystem).
 */
int truncate_bdev_range(struct block_device *bdev, fmode_t mode,
			loff_t lstart, loff_t lend)
{
	/*
	 * If we don't hold exclusive handle for the device, upgrade to it
	 * while we discard the buffer cache to avoid discarding buffers
	 * under live filesystem.
	 */
	if (!(mode & FMODE_EXCL)) {
		int err = bd_prepare_to_claim(bdev, truncate_bdev_range);
		if (err)
			goto invalidate;
	}

	truncate_inode_pages_range(bdev->bd_inode->i_mapping, lstart, lend);
	if (!(mode & FMODE_EXCL))
		bd_abort_claiming(bdev, truncate_bdev_range);
	return 0;

invalidate:
	/*
	 * Someone else has handle exclusively open. Try invalidating instead.
	 * The 'end' argument is inclusive so the rounding is safe.
	 */
	return invalidate_inode_pages2_range(bdev->bd_inode->i_mapping,
					     lstart >> PAGE_SHIFT,
					     lend >> PAGE_SHIFT);
}

static void set_init_blocksize(struct block_device *bdev)
{
	unsigned int bsize = bdev_logical_block_size(bdev);
	loff_t size = i_size_read(bdev->bd_inode);

	while (bsize < PAGE_SIZE) {
		if (size & bsize)
			break;
		bsize <<= 1;
	}
	bdev->bd_inode->i_blkbits = blksize_bits(bsize);
}

int set_blocksize(struct block_device *bdev, int size)
{
	/* Size must be a power of two, and between 512 and PAGE_SIZE */
	if (size > PAGE_SIZE || size < 512 || !is_power_of_2(size))
		return -EINVAL;

	/* Size cannot be smaller than the size supported by the device */
	if (size < bdev_logical_block_size(bdev))
		return -EINVAL;

	/* Don't change the size if it is same as current */
	if (bdev->bd_inode->i_blkbits != blksize_bits(size)) {
		sync_blockdev(bdev);
		bdev->bd_inode->i_blkbits = blksize_bits(size);
		kill_bdev(bdev);
	}
	return 0;
}

EXPORT_SYMBOL(set_blocksize);

int sb_set_blocksize(struct super_block *sb, int size)
{
	if (set_blocksize(sb->s_bdev, size))
		return 0;
	/* If we get here, we know size is power of two
	 * and it's value is between 512 and PAGE_SIZE */
	sb->s_blocksize = size;
	sb->s_blocksize_bits = blksize_bits(size);
	return sb->s_blocksize;
}

EXPORT_SYMBOL(sb_set_blocksize);

int sb_min_blocksize(struct super_block *sb, int size)
{
	int minsize = bdev_logical_block_size(sb->s_bdev);
	if (size < minsize)
		size = minsize;
	return sb_set_blocksize(sb, size);
}

EXPORT_SYMBOL(sb_min_blocksize);

int sync_blockdev_nowait(struct block_device *bdev)
{
	if (!bdev)
		return 0;
	return filemap_flush(bdev->bd_inode->i_mapping);
}
EXPORT_SYMBOL_GPL(sync_blockdev_nowait);

/*
 * Write out and wait upon all the dirty data associated with a block
 * device via its mapping.  Does not take the superblock lock.
 */
int sync_blockdev(struct block_device *bdev)
{
	if (!bdev)
		return 0;
	return filemap_write_and_wait(bdev->bd_inode->i_mapping);
}
EXPORT_SYMBOL(sync_blockdev);

/*
 * Write out and wait upon all dirty data associated with this
 * device.   Filesystem data as well as the underlying block
 * device.  Takes the superblock lock.
 */
int fsync_bdev(struct block_device *bdev)
{
	struct super_block *sb = get_super(bdev);
	if (sb) {
		int res = sync_filesystem(sb);
		drop_super(sb);
		return res;
	}
	return sync_blockdev(bdev);
}
EXPORT_SYMBOL(fsync_bdev);

/**
 * freeze_bdev  --  lock a filesystem and force it into a consistent state
 * @bdev:	blockdevice to lock
 *
 * If a superblock is found on this device, we take the s_umount semaphore
 * on it to make sure nobody unmounts until the snapshot creation is done.
 * The reference counter (bd_fsfreeze_count) guarantees that only the last
 * unfreeze process can unfreeze the frozen filesystem actually when multiple
 * freeze requests arrive simultaneously. It counts up in freeze_bdev() and
 * count down in thaw_bdev(). When it becomes 0, thaw_bdev() will unfreeze
 * actually.
 */
int freeze_bdev(struct block_device *bdev)
{
	struct super_block *sb;
	int error = 0;

	mutex_lock(&bdev->bd_fsfreeze_mutex);
	if (++bdev->bd_fsfreeze_count > 1)
		goto done;

	sb = get_active_super(bdev);
	if (!sb)
		goto sync;
	if (sb->s_op->freeze_super)
		error = sb->s_op->freeze_super(sb);
	else
		error = freeze_super(sb);
	deactivate_super(sb);

	if (error) {
		bdev->bd_fsfreeze_count--;
		goto done;
	}
	bdev->bd_fsfreeze_sb = sb;

sync:
	sync_blockdev(bdev);
done:
	mutex_unlock(&bdev->bd_fsfreeze_mutex);
	return error;
}
EXPORT_SYMBOL(freeze_bdev);

/**
 * thaw_bdev  -- unlock filesystem
 * @bdev:	blockdevice to unlock
 *
 * Unlocks the filesystem and marks it writeable again after freeze_bdev().
 */
int thaw_bdev(struct block_device *bdev)
{
	struct super_block *sb;
	int error = -EINVAL;

	mutex_lock(&bdev->bd_fsfreeze_mutex);
	if (!bdev->bd_fsfreeze_count)
		goto out;

	error = 0;
	if (--bdev->bd_fsfreeze_count > 0)
		goto out;

	sb = bdev->bd_fsfreeze_sb;
	if (!sb)
		goto out;

	if (sb->s_op->thaw_super)
		error = sb->s_op->thaw_super(sb);
	else
		error = thaw_super(sb);
	if (error)
		bdev->bd_fsfreeze_count++;
	else
		bdev->bd_fsfreeze_sb = NULL;
out:
	mutex_unlock(&bdev->bd_fsfreeze_mutex);
	return error;
}
EXPORT_SYMBOL(thaw_bdev);

/**
 * bdev_read_page() - Start reading a page from a block device
 * @bdev: The device to read the page from
 * @sector: The offset on the device to read the page to (need not be aligned)
 * @page: The page to read
 *
 * On entry, the page should be locked.  It will be unlocked when the page
 * has been read.  If the block driver implements rw_page synchronously,
 * that will be true on exit from this function, but it need not be.
 *
 * Errors returned by this function are usually "soft", eg out of memory, or
 * queue full; callers should try a different route to read this page rather
 * than propagate an error back up the stack.
 *
 * Return: negative errno if an error occurs, 0 if submission was successful.
 */
int bdev_read_page(struct block_device *bdev, sector_t sector,
			struct page *page)
{
	const struct block_device_operations *ops = bdev->bd_disk->fops;
	int result = -EOPNOTSUPP;

	if (!ops->rw_page || bdev_get_integrity(bdev))
		return result;

	result = blk_queue_enter(bdev_get_queue(bdev), 0);
	if (result)
		return result;
	result = ops->rw_page(bdev, sector + get_start_sect(bdev), page,
			      REQ_OP_READ);
	blk_queue_exit(bdev_get_queue(bdev));
	return result;
}

/**
 * bdev_write_page() - Start writing a page to a block device
 * @bdev: The device to write the page to
 * @sector: The offset on the device to write the page to (need not be aligned)
 * @page: The page to write
 * @wbc: The writeback_control for the write
 *
 * On entry, the page should be locked and not currently under writeback.
 * On exit, if the write started successfully, the page will be unlocked and
 * under writeback.  If the write failed already (eg the driver failed to
 * queue the page to the device), the page will still be locked.  If the
 * caller is a ->writepage implementation, it will need to unlock the page.
 *
 * Errors returned by this function are usually "soft", eg out of memory, or
 * queue full; callers should try a different route to write this page rather
 * than propagate an error back up the stack.
 *
 * Return: negative errno if an error occurs, 0 if submission was successful.
 */
int bdev_write_page(struct block_device *bdev, sector_t sector,
			struct page *page, struct writeback_control *wbc)
{
	int result;
	const struct block_device_operations *ops = bdev->bd_disk->fops;

	if (!ops->rw_page || bdev_get_integrity(bdev))
		return -EOPNOTSUPP;
	result = blk_queue_enter(bdev_get_queue(bdev), 0);
	if (result)
		return result;

	set_page_writeback(page);
	result = ops->rw_page(bdev, sector + get_start_sect(bdev), page,
			      REQ_OP_WRITE);
	if (result) {
		end_page_writeback(page);
	} else {
		clean_page_buffers(page);
		unlock_page(page);
	}
	blk_queue_exit(bdev_get_queue(bdev));
	return result;
}

/*
 * pseudo-fs
 */

static  __cacheline_aligned_in_smp DEFINE_SPINLOCK(bdev_lock);
static struct kmem_cache * bdev_cachep __read_mostly;

static struct inode *bdev_alloc_inode(struct super_block *sb)
{
	struct bdev_inode *ei = kmem_cache_alloc(bdev_cachep, GFP_KERNEL);

	if (!ei)
		return NULL;
	memset(&ei->bdev, 0, sizeof(ei->bdev));
	return &ei->vfs_inode;
}

static void bdev_free_inode(struct inode *inode)
{
	struct block_device *bdev = I_BDEV(inode);

	free_percpu(bdev->bd_stats);
	kfree(bdev->bd_meta_info);

	if (!bdev_is_partition(bdev)) {
		if (bdev->bd_disk && bdev->bd_disk->bdi)
			bdi_put(bdev->bd_disk->bdi);
		kfree(bdev->bd_disk);
	}

	if (MAJOR(bdev->bd_dev) == BLOCK_EXT_MAJOR)
		blk_free_ext_minor(MINOR(bdev->bd_dev));

	kmem_cache_free(bdev_cachep, BDEV_I(inode));
}

static void init_once(void *data)
{
	struct bdev_inode *ei = data;

	inode_init_once(&ei->vfs_inode);
}

static void bdev_evict_inode(struct inode *inode)
{
	truncate_inode_pages_final(&inode->i_data);
	invalidate_inode_buffers(inode); /* is it needed here? */
	clear_inode(inode);
}

static const struct super_operations bdev_sops = {
	.statfs = simple_statfs,
	.alloc_inode = bdev_alloc_inode,
	.free_inode = bdev_free_inode,
	.drop_inode = generic_delete_inode,
	.evict_inode = bdev_evict_inode,
};

static int bd_init_fs_context(struct fs_context *fc)
{
	struct pseudo_fs_context *ctx = init_pseudo(fc, BDEVFS_MAGIC);
	if (!ctx)
		return -ENOMEM;
	fc->s_iflags |= SB_I_CGROUPWB;
	ctx->ops = &bdev_sops;
	return 0;
}

static struct file_system_type bd_type = {
	.name		= "bdev",
	.init_fs_context = bd_init_fs_context,
	.kill_sb	= kill_anon_super,
};

struct super_block *blockdev_superblock __read_mostly;
EXPORT_SYMBOL_GPL(blockdev_superblock);

void __init bdev_cache_init(void)
{
	int err;
	static struct vfsmount *bd_mnt;

	bdev_cachep = kmem_cache_create("bdev_cache", sizeof(struct bdev_inode),
			0, (SLAB_HWCACHE_ALIGN|SLAB_RECLAIM_ACCOUNT|
				SLAB_MEM_SPREAD|SLAB_ACCOUNT|SLAB_PANIC),
			init_once);
	err = register_filesystem(&bd_type);
	if (err)
		panic("Cannot register bdev pseudo-fs");
	bd_mnt = kern_mount(&bd_type);
	if (IS_ERR(bd_mnt))
		panic("Cannot create bdev pseudo-fs");
	blockdev_superblock = bd_mnt->mnt_sb;   /* For writeback */
}

struct block_device *bdev_alloc(struct gendisk *disk, u8 partno)
{
	struct block_device *bdev;
	struct inode *inode;

	inode = new_inode(blockdev_superblock);
	if (!inode)
		return NULL;
	inode->i_mode = S_IFBLK;
	inode->i_rdev = 0;
	inode->i_data.a_ops = &def_blk_aops;
	mapping_set_gfp_mask(&inode->i_data, GFP_USER);

	bdev = I_BDEV(inode);
	mutex_init(&bdev->bd_fsfreeze_mutex);
	spin_lock_init(&bdev->bd_size_lock);
	bdev->bd_partno = partno;
	bdev->bd_inode = inode;
	bdev->bd_queue = disk->queue;
	bdev->bd_stats = alloc_percpu(struct disk_stats);
	if (!bdev->bd_stats) {
		iput(inode);
		return NULL;
	}
	bdev->bd_disk = disk;
	return bdev;
}

void bdev_add(struct block_device *bdev, dev_t dev)
{
	bdev->bd_dev = dev;
	bdev->bd_inode->i_rdev = dev;
	bdev->bd_inode->i_ino = dev;
	insert_inode_hash(bdev->bd_inode);
}

long nr_blockdev_pages(void)
{
	struct inode *inode;
	long ret = 0;

	spin_lock(&blockdev_superblock->s_inode_list_lock);
	list_for_each_entry(inode, &blockdev_superblock->s_inodes, i_sb_list)
		ret += inode->i_mapping->nrpages;
	spin_unlock(&blockdev_superblock->s_inode_list_lock);

	return ret;
}

/**
 * bd_may_claim - test whether a block device can be claimed
 * @bdev: block device of interest
 * @whole: whole block device containing @bdev, may equal @bdev
 * @holder: holder trying to claim @bdev
 *
 * Test whether @bdev can be claimed by @holder.
 *
 * CONTEXT:
 * spin_lock(&bdev_lock).
 *
 * RETURNS:
 * %true if @bdev can be claimed, %false otherwise.
 */
static bool bd_may_claim(struct block_device *bdev, struct block_device *whole,
			 void *holder)
{
	if (bdev->bd_holder == holder)
		return true;	 /* already a holder */
	else if (bdev->bd_holder != NULL)
		return false; 	 /* held by someone else */
	else if (whole == bdev)
		return true;  	 /* is a whole device which isn't held */

	else if (whole->bd_holder == bd_may_claim)
		return true; 	 /* is a partition of a device that is being partitioned */
	else if (whole->bd_holder != NULL)
		return false;	 /* is a partition of a held device */
	else
		return true;	 /* is a partition of an un-held device */
}

/**
 * bd_prepare_to_claim - claim a block device
 * @bdev: block device of interest
 * @holder: holder trying to claim @bdev
 *
 * Claim @bdev.  This function fails if @bdev is already claimed by another
 * holder and waits if another claiming is in progress. return, the caller
 * has ownership of bd_claiming and bd_holder[s].
 *
 * RETURNS:
 * 0 if @bdev can be claimed, -EBUSY otherwise.
 */
int bd_prepare_to_claim(struct block_device *bdev, void *holder)
{
	struct block_device *whole = bdev_whole(bdev);

	if (WARN_ON_ONCE(!holder))
		return -EINVAL;
retry:
	spin_lock(&bdev_lock);
	/* if someone else claimed, fail */
	if (!bd_may_claim(bdev, whole, holder)) {
		spin_unlock(&bdev_lock);
		return -EBUSY;
	}

	/* if claiming is already in progress, wait for it to finish */
	if (whole->bd_claiming) {
		wait_queue_head_t *wq = bit_waitqueue(&whole->bd_claiming, 0);
		DEFINE_WAIT(wait);

		prepare_to_wait(wq, &wait, TASK_UNINTERRUPTIBLE);
		spin_unlock(&bdev_lock);
		schedule();
		finish_wait(wq, &wait);
		goto retry;
	}

	/* yay, all mine */
	whole->bd_claiming = holder;
	spin_unlock(&bdev_lock);
	return 0;
}
EXPORT_SYMBOL_GPL(bd_prepare_to_claim); /* only for the loop driver */

static void bd_clear_claiming(struct block_device *whole, void *holder)
{
	lockdep_assert_held(&bdev_lock);
	/* tell others that we're done */
	BUG_ON(whole->bd_claiming != holder);
	whole->bd_claiming = NULL;
	wake_up_bit(&whole->bd_claiming, 0);
}

/**
 * bd_finish_claiming - finish claiming of a block device
 * @bdev: block device of interest
 * @holder: holder that has claimed @bdev
 *
 * Finish exclusive open of a block device. Mark the device as exlusively
 * open by the holder and wake up all waiters for exclusive open to finish.
 */
static void bd_finish_claiming(struct block_device *bdev, void *holder)
{
	struct block_device *whole = bdev_whole(bdev);

	spin_lock(&bdev_lock);
	BUG_ON(!bd_may_claim(bdev, whole, holder));
	/*
	 * Note that for a whole device bd_holders will be incremented twice,
	 * and bd_holder will be set to bd_may_claim before being set to holder
	 */
	whole->bd_holders++;
	whole->bd_holder = bd_may_claim;
	bdev->bd_holders++;
	bdev->bd_holder = holder;
	bd_clear_claiming(whole, holder);
	spin_unlock(&bdev_lock);
}

/**
 * bd_abort_claiming - abort claiming of a block device
 * @bdev: block device of interest
 * @holder: holder that has claimed @bdev
 *
 * Abort claiming of a block device when the exclusive open failed. This can be
 * also used when exclusive open is not actually desired and we just needed
 * to block other exclusive openers for a while.
 */
void bd_abort_claiming(struct block_device *bdev, void *holder)
{
	spin_lock(&bdev_lock);
	bd_clear_claiming(bdev_whole(bdev), holder);
	spin_unlock(&bdev_lock);
}
EXPORT_SYMBOL(bd_abort_claiming);

static void blkdev_flush_mapping(struct block_device *bdev)
{
	WARN_ON_ONCE(bdev->bd_holders);
	sync_blockdev(bdev);
	kill_bdev(bdev);
	bdev_write_inode(bdev);
}

static int blkdev_get_whole(struct block_device *bdev, fmode_t mode)
{
	struct gendisk *disk = bdev->bd_disk;
	int ret;

	if (disk->fops->open) {
		ret = disk->fops->open(bdev, mode);
		if (ret) {
			/* avoid ghost partitions on a removed medium */
			if (ret == -ENOMEDIUM &&
			     test_bit(GD_NEED_PART_SCAN, &disk->state))
				bdev_disk_changed(disk, true);
			return ret;
		}
	}

	if (!bdev->bd_openers)
		set_init_blocksize(bdev);
	if (test_bit(GD_NEED_PART_SCAN, &disk->state))
		bdev_disk_changed(disk, false);
	bdev->bd_openers++;
	return 0;;
}

static void blkdev_put_whole(struct block_device *bdev, fmode_t mode)
{
	if (!--bdev->bd_openers)
		blkdev_flush_mapping(bdev);
	if (bdev->bd_disk->fops->release)
		bdev->bd_disk->fops->release(bdev->bd_disk, mode);
}

static int blkdev_get_part(struct block_device *part, fmode_t mode)
{
	struct gendisk *disk = part->bd_disk;
	int ret;

	if (part->bd_openers)
		goto done;

	ret = blkdev_get_whole(bdev_whole(part), mode);
	if (ret)
		return ret;

	ret = -ENXIO;
	if (!bdev_nr_sectors(part))
		goto out_blkdev_put;

	disk->open_partitions++;
	set_init_blocksize(part);
done:
	part->bd_openers++;
	return 0;

out_blkdev_put:
	blkdev_put_whole(bdev_whole(part), mode);
	return ret;
}

static void blkdev_put_part(struct block_device *part, fmode_t mode)
{
	struct block_device *whole = bdev_whole(part);

	if (--part->bd_openers)
		return;
	blkdev_flush_mapping(part);
	whole->bd_disk->open_partitions--;
	blkdev_put_whole(whole, mode);
}

struct block_device *blkdev_get_no_open(dev_t dev)
{
	struct block_device *bdev;
	struct inode *inode;

	inode = ilookup(blockdev_superblock, dev);
	if (!inode) {
		blk_request_module(dev);
		inode = ilookup(blockdev_superblock, dev);
		if (!inode)
			return NULL;
	}

	/* switch from the inode reference to a device mode one: */
	bdev = &BDEV_I(inode)->bdev;
	if (!kobject_get_unless_zero(&bdev->bd_device.kobj))
		bdev = NULL;
	iput(inode);
<<<<<<< HEAD

	if (!bdev)
		return NULL;
	if ((bdev->bd_disk->flags & GENHD_FL_HIDDEN)) {
		put_device(&bdev->bd_device);
		return NULL;
	}

=======
>>>>>>> 754e0b0e
	return bdev;
}

void blkdev_put_no_open(struct block_device *bdev)
{
	put_device(&bdev->bd_device);
}

/**
 * blkdev_get_by_dev - open a block device by device number
 * @dev: device number of block device to open
 * @mode: FMODE_* mask
 * @holder: exclusive holder identifier
 *
 * Open the block device described by device number @dev. If @mode includes
 * %FMODE_EXCL, the block device is opened with exclusive access.  Specifying
 * %FMODE_EXCL with a %NULL @holder is invalid.  Exclusive opens may nest for
 * the same @holder.
 *
 * Use this interface ONLY if you really do not have anything better - i.e. when
 * you are behind a truly sucky interface and all you are given is a device
 * number.  Everything else should use blkdev_get_by_path().
 *
 * CONTEXT:
 * Might sleep.
 *
 * RETURNS:
 * Reference to the block_device on success, ERR_PTR(-errno) on failure.
 */
struct block_device *blkdev_get_by_dev(dev_t dev, fmode_t mode, void *holder)
{
	bool unblock_events = true;
	struct block_device *bdev;
	struct gendisk *disk;
	int ret;

	ret = devcgroup_check_permission(DEVCG_DEV_BLOCK,
			MAJOR(dev), MINOR(dev),
			((mode & FMODE_READ) ? DEVCG_ACC_READ : 0) |
			((mode & FMODE_WRITE) ? DEVCG_ACC_WRITE : 0));
	if (ret)
		return ERR_PTR(ret);

	bdev = blkdev_get_no_open(dev);
	if (!bdev)
		return ERR_PTR(-ENXIO);
	disk = bdev->bd_disk;

	if (mode & FMODE_EXCL) {
		ret = bd_prepare_to_claim(bdev, holder);
		if (ret)
			goto put_blkdev;
	}

	disk_block_events(disk);

	mutex_lock(&disk->open_mutex);
	ret = -ENXIO;
	if (!disk_live(disk))
		goto abort_claiming;
	if (!try_module_get(disk->fops->owner))
		goto abort_claiming;
	if (bdev_is_partition(bdev))
		ret = blkdev_get_part(bdev, mode);
	else
		ret = blkdev_get_whole(bdev, mode);
	if (ret)
		goto put_module;
	if (mode & FMODE_EXCL) {
		bd_finish_claiming(bdev, holder);

		/*
		 * Block event polling for write claims if requested.  Any write
		 * holder makes the write_holder state stick until all are
		 * released.  This is good enough and tracking individual
		 * writeable reference is too fragile given the way @mode is
		 * used in blkdev_get/put().
		 */
		if ((mode & FMODE_WRITE) && !bdev->bd_write_holder &&
		    (disk->event_flags & DISK_EVENT_FLAG_BLOCK_ON_EXCL_WRITE)) {
			bdev->bd_write_holder = true;
			unblock_events = false;
		}
	}
	mutex_unlock(&disk->open_mutex);

	if (unblock_events)
		disk_unblock_events(disk);
	return bdev;
put_module:
	module_put(disk->fops->owner);
abort_claiming:
	if (mode & FMODE_EXCL)
		bd_abort_claiming(bdev, holder);
	mutex_unlock(&disk->open_mutex);
	disk_unblock_events(disk);
put_blkdev:
	blkdev_put_no_open(bdev);
	return ERR_PTR(ret);
}
EXPORT_SYMBOL(blkdev_get_by_dev);

/**
 * blkdev_get_by_path - open a block device by name
 * @path: path to the block device to open
 * @mode: FMODE_* mask
 * @holder: exclusive holder identifier
 *
 * Open the block device described by the device file at @path.  If @mode
 * includes %FMODE_EXCL, the block device is opened with exclusive access.
 * Specifying %FMODE_EXCL with a %NULL @holder is invalid.  Exclusive opens may
 * nest for the same @holder.
 *
 * CONTEXT:
 * Might sleep.
 *
 * RETURNS:
 * Reference to the block_device on success, ERR_PTR(-errno) on failure.
 */
struct block_device *blkdev_get_by_path(const char *path, fmode_t mode,
					void *holder)
{
	struct block_device *bdev;
	dev_t dev;
	int error;

	error = lookup_bdev(path, &dev);
	if (error)
		return ERR_PTR(error);

	bdev = blkdev_get_by_dev(dev, mode, holder);
	if (!IS_ERR(bdev) && (mode & FMODE_WRITE) && bdev_read_only(bdev)) {
		blkdev_put(bdev, mode);
		return ERR_PTR(-EACCES);
	}

	return bdev;
}
EXPORT_SYMBOL(blkdev_get_by_path);

void blkdev_put(struct block_device *bdev, fmode_t mode)
{
	struct gendisk *disk = bdev->bd_disk;

	/*
	 * Sync early if it looks like we're the last one.  If someone else
	 * opens the block device between now and the decrement of bd_openers
	 * then we did a sync that we didn't need to, but that's not the end
	 * of the world and we want to avoid long (could be several minute)
	 * syncs while holding the mutex.
	 */
	if (bdev->bd_openers == 1)
		sync_blockdev(bdev);

	mutex_lock(&disk->open_mutex);
	if (mode & FMODE_EXCL) {
		struct block_device *whole = bdev_whole(bdev);
		bool bdev_free;

		/*
		 * Release a claim on the device.  The holder fields
		 * are protected with bdev_lock.  open_mutex is to
		 * synchronize disk_holder unlinking.
		 */
		spin_lock(&bdev_lock);

		WARN_ON_ONCE(--bdev->bd_holders < 0);
		WARN_ON_ONCE(--whole->bd_holders < 0);

		if ((bdev_free = !bdev->bd_holders))
			bdev->bd_holder = NULL;
		if (!whole->bd_holders)
			whole->bd_holder = NULL;

		spin_unlock(&bdev_lock);

		/*
		 * If this was the last claim, remove holder link and
		 * unblock evpoll if it was a write holder.
		 */
		if (bdev_free && bdev->bd_write_holder) {
			disk_unblock_events(disk);
			bdev->bd_write_holder = false;
		}
	}

	/*
	 * Trigger event checking and tell drivers to flush MEDIA_CHANGE
	 * event.  This is to ensure detection of media removal commanded
	 * from userland - e.g. eject(1).
	 */
	disk_flush_events(disk, DISK_EVENT_MEDIA_CHANGE);

	if (bdev_is_partition(bdev))
		blkdev_put_part(bdev, mode);
	else
		blkdev_put_whole(bdev, mode);
	mutex_unlock(&disk->open_mutex);

	module_put(disk->fops->owner);
	blkdev_put_no_open(bdev);
}
EXPORT_SYMBOL(blkdev_put);

/**
 * lookup_bdev() - Look up a struct block_device by name.
 * @pathname: Name of the block device in the filesystem.
 * @dev: Pointer to the block device's dev_t, if found.
 *
 * Lookup the block device's dev_t at @pathname in the current
<<<<<<< HEAD
 * namespace if possible and return it by @dev.
 *
 * RETURNS:
 * 0 if succeeded, errno otherwise.
=======
 * namespace if possible and return it in @dev.
 *
 * Context: May sleep.
 * Return: 0 if succeeded, negative errno otherwise.
>>>>>>> 754e0b0e
 */
int lookup_bdev(const char *pathname, dev_t *dev)
{
	struct inode *inode;
	struct path path;
	int error;

	if (!pathname || !*pathname)
		return -EINVAL;

	error = kern_path(pathname, LOOKUP_FOLLOW, &path);
	if (error)
		return error;

	inode = d_backing_inode(path.dentry);
	error = -ENOTBLK;
	if (!S_ISBLK(inode->i_mode))
		goto out_path_put;
	error = -EACCES;
	if (!may_open_dev(&path))
		goto out_path_put;

	*dev = inode->i_rdev;
	error = 0;
out_path_put:
	path_put(&path);
	return error;
}
EXPORT_SYMBOL(lookup_bdev);

int __invalidate_device(struct block_device *bdev, bool kill_dirty)
{
	struct super_block *sb = get_super(bdev);
	int res = 0;

	if (sb) {
		/*
		 * no need to lock the super, get_super holds the
		 * read mutex so the filesystem cannot go away
		 * under us (->put_super runs with the write lock
		 * hold).
		 */
		shrink_dcache_sb(sb);
		res = invalidate_inodes(sb, kill_dirty);
		drop_super(sb);
	}
	invalidate_bdev(bdev);
	return res;
}
EXPORT_SYMBOL(__invalidate_device);

void sync_bdevs(bool wait)
{
	struct inode *inode, *old_inode = NULL;

	spin_lock(&blockdev_superblock->s_inode_list_lock);
	list_for_each_entry(inode, &blockdev_superblock->s_inodes, i_sb_list) {
		struct address_space *mapping = inode->i_mapping;
		struct block_device *bdev;

		spin_lock(&inode->i_lock);
		if (inode->i_state & (I_FREEING|I_WILL_FREE|I_NEW) ||
		    mapping->nrpages == 0) {
			spin_unlock(&inode->i_lock);
			continue;
		}
		__iget(inode);
		spin_unlock(&inode->i_lock);
		spin_unlock(&blockdev_superblock->s_inode_list_lock);
		/*
		 * We hold a reference to 'inode' so it couldn't have been
		 * removed from s_inodes list while we dropped the
		 * s_inode_list_lock  We cannot iput the inode now as we can
		 * be holding the last reference and we cannot iput it under
		 * s_inode_list_lock. So we keep the reference and iput it
		 * later.
		 */
		iput(old_inode);
		old_inode = inode;
		bdev = I_BDEV(inode);

		mutex_lock(&bdev->bd_disk->open_mutex);
		if (!bdev->bd_openers) {
			; /* skip */
		} else if (wait) {
			/*
			 * We keep the error status of individual mapping so
			 * that applications can catch the writeback error using
			 * fsync(2). See filemap_fdatawait_keep_errors() for
			 * details.
			 */
			filemap_fdatawait_keep_errors(inode->i_mapping);
		} else {
			filemap_fdatawrite(inode->i_mapping);
		}
		mutex_unlock(&bdev->bd_disk->open_mutex);

		spin_lock(&blockdev_superblock->s_inode_list_lock);
	}
	spin_unlock(&blockdev_superblock->s_inode_list_lock);
	iput(old_inode);
}<|MERGE_RESOLUTION|>--- conflicted
+++ resolved
@@ -745,17 +745,6 @@
 	if (!kobject_get_unless_zero(&bdev->bd_device.kobj))
 		bdev = NULL;
 	iput(inode);
-<<<<<<< HEAD
-
-	if (!bdev)
-		return NULL;
-	if ((bdev->bd_disk->flags & GENHD_FL_HIDDEN)) {
-		put_device(&bdev->bd_device);
-		return NULL;
-	}
-
-=======
->>>>>>> 754e0b0e
 	return bdev;
 }
 
@@ -966,17 +955,10 @@
  * @dev: Pointer to the block device's dev_t, if found.
  *
  * Lookup the block device's dev_t at @pathname in the current
-<<<<<<< HEAD
- * namespace if possible and return it by @dev.
- *
- * RETURNS:
- * 0 if succeeded, errno otherwise.
-=======
  * namespace if possible and return it in @dev.
  *
  * Context: May sleep.
  * Return: 0 if succeeded, negative errno otherwise.
->>>>>>> 754e0b0e
  */
 int lookup_bdev(const char *pathname, dev_t *dev)
 {
