// SPDX-License-Identifier: GPL-2.0
/*
 * Functions related to segment and merge handling
 */
#include <linux/kernel.h>
#include <linux/module.h>
#include <linux/bio.h>
#include <linux/blkdev.h>
#include <linux/blk-integrity.h>
#include <linux/scatterlist.h>
#include <linux/part_stat.h>
#include <linux/blk-cgroup.h>

#include <trace/events/block.h>

#include "blk.h"
#include "blk-mq-sched.h"
#include "blk-rq-qos.h"
#include "blk-throttle.h"

static inline void bio_get_first_bvec(struct bio *bio, struct bio_vec *bv)
{
	*bv = mp_bvec_iter_bvec(bio->bi_io_vec, bio->bi_iter);
}

static inline void bio_get_last_bvec(struct bio *bio, struct bio_vec *bv)
{
	struct bvec_iter iter = bio->bi_iter;
	int idx;

	bio_get_first_bvec(bio, bv);
	if (bv->bv_len == bio->bi_iter.bi_size)
		return;		/* this bio only has a single bvec */

	bio_advance_iter(bio, &iter, iter.bi_size);

	if (!iter.bi_bvec_done)
		idx = iter.bi_idx - 1;
	else	/* in the middle of bvec */
		idx = iter.bi_idx;

	*bv = bio->bi_io_vec[idx];

	/*
	 * iter.bi_bvec_done records actual length of the last bvec
	 * if this bio ends in the middle of one io vector
	 */
	if (iter.bi_bvec_done)
		bv->bv_len = iter.bi_bvec_done;
}

static inline bool bio_will_gap(struct request_queue *q,
		struct request *prev_rq, struct bio *prev, struct bio *next)
{
	struct bio_vec pb, nb;

	if (!bio_has_data(prev) || !queue_virt_boundary(q))
		return false;

	/*
	 * Don't merge if the 1st bio starts with non-zero offset, otherwise it
	 * is quite difficult to respect the sg gap limit.  We work hard to
	 * merge a huge number of small single bios in case of mkfs.
	 */
	if (prev_rq)
		bio_get_first_bvec(prev_rq->bio, &pb);
	else
		bio_get_first_bvec(prev, &pb);
	if (pb.bv_offset & queue_virt_boundary(q))
		return true;

	/*
	 * We don't need to worry about the situation that the merged segment
	 * ends in unaligned virt boundary:
	 *
	 * - if 'pb' ends aligned, the merged segment ends aligned
	 * - if 'pb' ends unaligned, the next bio must include
	 *   one single bvec of 'nb', otherwise the 'nb' can't
	 *   merge with 'pb'
	 */
	bio_get_last_bvec(prev, &pb);
	bio_get_first_bvec(next, &nb);
	if (biovec_phys_mergeable(q, &pb, &nb))
		return false;
	return __bvec_gap_to_prev(q, &pb, nb.bv_offset);
}

static inline bool req_gap_back_merge(struct request *req, struct bio *bio)
{
	return bio_will_gap(req->q, req, req->biotail, bio);
}

static inline bool req_gap_front_merge(struct request *req, struct bio *bio)
{
	return bio_will_gap(req->q, NULL, bio, req->bio);
}

static struct bio *blk_bio_discard_split(struct request_queue *q,
					 struct bio *bio,
					 struct bio_set *bs,
					 unsigned *nsegs)
{
	unsigned int max_discard_sectors, granularity;
	int alignment;
	sector_t tmp;
	unsigned split_sectors;

	*nsegs = 1;

	/* Zero-sector (unknown) and one-sector granularities are the same.  */
	granularity = max(q->limits.discard_granularity >> 9, 1U);

	max_discard_sectors = min(q->limits.max_discard_sectors,
			bio_allowed_max_sectors(q));
	max_discard_sectors -= max_discard_sectors % granularity;

	if (unlikely(!max_discard_sectors)) {
		/* XXX: warn */
		return NULL;
	}

	if (bio_sectors(bio) <= max_discard_sectors)
		return NULL;

	split_sectors = max_discard_sectors;

	/*
	 * If the next starting sector would be misaligned, stop the discard at
	 * the previous aligned sector.
	 */
	alignment = (q->limits.discard_alignment >> 9) % granularity;

	tmp = bio->bi_iter.bi_sector + split_sectors - alignment;
	tmp = sector_div(tmp, granularity);

	if (split_sectors > tmp)
		split_sectors -= tmp;

	return bio_split(bio, split_sectors, GFP_NOIO, bs);
}

static struct bio *blk_bio_write_zeroes_split(struct request_queue *q,
		struct bio *bio, struct bio_set *bs, unsigned *nsegs)
{
	*nsegs = 0;

	if (!q->limits.max_write_zeroes_sectors)
		return NULL;

	if (bio_sectors(bio) <= q->limits.max_write_zeroes_sectors)
		return NULL;

	return bio_split(bio, q->limits.max_write_zeroes_sectors, GFP_NOIO, bs);
}

/*
 * Return the maximum number of sectors from the start of a bio that may be
 * submitted as a single request to a block device. If enough sectors remain,
 * align the end to the physical block size. Otherwise align the end to the
 * logical block size. This approach minimizes the number of non-aligned
 * requests that are submitted to a block device if the start of a bio is not
 * aligned to a physical block boundary.
 */
static inline unsigned get_max_io_size(struct request_queue *q,
				       struct bio *bio)
{
	unsigned sectors = blk_max_size_offset(q, bio->bi_iter.bi_sector, 0);
	unsigned max_sectors = sectors;
	unsigned pbs = queue_physical_block_size(q) >> SECTOR_SHIFT;
	unsigned lbs = queue_logical_block_size(q) >> SECTOR_SHIFT;
	unsigned start_offset = bio->bi_iter.bi_sector & (pbs - 1);

	max_sectors += start_offset;
	max_sectors &= ~(pbs - 1);
	if (max_sectors > start_offset)
		return max_sectors - start_offset;

	return sectors & ~(lbs - 1);
}

static inline unsigned get_max_segment_size(const struct request_queue *q,
					    struct page *start_page,
					    unsigned long offset)
{
	unsigned long mask = queue_segment_boundary(q);

	offset = mask & (page_to_phys(start_page) + offset);

	/*
	 * overflow may be triggered in case of zero page physical address
	 * on 32bit arch, use queue's max segment size when that happens.
	 */
	return min_not_zero(mask - offset + 1,
			(unsigned long)queue_max_segment_size(q));
}

/**
 * bvec_split_segs - verify whether or not a bvec should be split in the middle
 * @q:        [in] request queue associated with the bio associated with @bv
 * @bv:       [in] bvec to examine
 * @nsegs:    [in,out] Number of segments in the bio being built. Incremented
 *            by the number of segments from @bv that may be appended to that
 *            bio without exceeding @max_segs
 * @sectors:  [in,out] Number of sectors in the bio being built. Incremented
 *            by the number of sectors from @bv that may be appended to that
 *            bio without exceeding @max_sectors
 * @max_segs: [in] upper bound for *@nsegs
 * @max_sectors: [in] upper bound for *@sectors
 *
 * When splitting a bio, it can happen that a bvec is encountered that is too
 * big to fit in a single segment and hence that it has to be split in the
 * middle. This function verifies whether or not that should happen. The value
 * %true is returned if and only if appending the entire @bv to a bio with
 * *@nsegs segments and *@sectors sectors would make that bio unacceptable for
 * the block driver.
 */
static bool bvec_split_segs(const struct request_queue *q,
			    const struct bio_vec *bv, unsigned *nsegs,
			    unsigned *sectors, unsigned max_segs,
			    unsigned max_sectors)
{
	unsigned max_len = (min(max_sectors, UINT_MAX >> 9) - *sectors) << 9;
	unsigned len = min(bv->bv_len, max_len);
	unsigned total_len = 0;
	unsigned seg_size = 0;

	while (len && *nsegs < max_segs) {
		seg_size = get_max_segment_size(q, bv->bv_page,
						bv->bv_offset + total_len);
		seg_size = min(seg_size, len);

		(*nsegs)++;
		total_len += seg_size;
		len -= seg_size;

		if ((bv->bv_offset + total_len) & queue_virt_boundary(q))
			break;
	}

	*sectors += total_len >> 9;

	/* tell the caller to split the bvec if it is too big to fit */
	return len > 0 || bv->bv_len > max_len;
}

/**
 * blk_bio_segment_split - split a bio in two bios
 * @q:    [in] request queue pointer
 * @bio:  [in] bio to be split
 * @bs:	  [in] bio set to allocate the clone from
 * @segs: [out] number of segments in the bio with the first half of the sectors
 *
 * Clone @bio, update the bi_iter of the clone to represent the first sectors
 * of @bio and update @bio->bi_iter to represent the remaining sectors. The
 * following is guaranteed for the cloned bio:
 * - That it has at most get_max_io_size(@q, @bio) sectors.
 * - That it has at most queue_max_segments(@q) segments.
 *
 * Except for discard requests the cloned bio will point at the bi_io_vec of
 * the original bio. It is the responsibility of the caller to ensure that the
 * original bio is not freed before the cloned bio. The caller is also
 * responsible for ensuring that @bs is only destroyed after processing of the
 * split bio has finished.
 */
static struct bio *blk_bio_segment_split(struct request_queue *q,
					 struct bio *bio,
					 struct bio_set *bs,
					 unsigned *segs)
{
	struct bio_vec bv, bvprv, *bvprvp = NULL;
	struct bvec_iter iter;
	unsigned nsegs = 0, sectors = 0;
	const unsigned max_sectors = get_max_io_size(q, bio);
	const unsigned max_segs = queue_max_segments(q);

	bio_for_each_bvec(bv, bio, iter) {
		/*
		 * If the queue doesn't support SG gaps and adding this
		 * offset would create a gap, disallow it.
		 */
		if (bvprvp && bvec_gap_to_prev(q, bvprvp, bv.bv_offset))
			goto split;

		if (nsegs < max_segs &&
		    sectors + (bv.bv_len >> 9) <= max_sectors &&
		    bv.bv_offset + bv.bv_len <= PAGE_SIZE) {
			nsegs++;
			sectors += bv.bv_len >> 9;
		} else if (bvec_split_segs(q, &bv, &nsegs, &sectors, max_segs,
					 max_sectors)) {
			goto split;
		}

		bvprv = bv;
		bvprvp = &bvprv;
	}

	*segs = nsegs;
	return NULL;
split:
	*segs = nsegs;

	/*
	 * Bio splitting may cause subtle trouble such as hang when doing sync
	 * iopoll in direct IO routine. Given performance gain of iopoll for
	 * big IO can be trival, disable iopoll when split needed.
	 */
	bio_clear_polled(bio);
	return bio_split(bio, sectors, GFP_NOIO, bs);
}

/**
 * __blk_queue_split - split a bio and submit the second half
 * @q:       [in] request_queue new bio is being queued at
 * @bio:     [in, out] bio to be split
 * @nr_segs: [out] number of segments in the first bio
 *
 * Split a bio into two bios, chain the two bios, submit the second half and
 * store a pointer to the first half in *@bio. If the second bio is still too
 * big it will be split by a recursive call to this function. Since this
 * function may allocate a new bio from q->bio_split, it is the responsibility
 * of the caller to ensure that q->bio_split is only released after processing
 * of the split bio has finished.
 */
void __blk_queue_split(struct request_queue *q, struct bio **bio,
		       unsigned int *nr_segs)
{
	struct bio *split = NULL;

	switch (bio_op(*bio)) {
	case REQ_OP_DISCARD:
	case REQ_OP_SECURE_ERASE:
		split = blk_bio_discard_split(q, *bio, &q->bio_split, nr_segs);
		break;
	case REQ_OP_WRITE_ZEROES:
		split = blk_bio_write_zeroes_split(q, *bio, &q->bio_split,
				nr_segs);
		break;
	default:
		split = blk_bio_segment_split(q, *bio, &q->bio_split, nr_segs);
		break;
	}

	if (split) {
		/* there isn't chance to merge the splitted bio */
		split->bi_opf |= REQ_NOMERGE;

		bio_chain(split, *bio);
		trace_block_split(split, (*bio)->bi_iter.bi_sector);
		submit_bio_noacct(*bio);
		*bio = split;
	}
}

/**
 * blk_queue_split - split a bio and submit the second half
 * @bio: [in, out] bio to be split
 *
 * Split a bio into two bios, chains the two bios, submit the second half and
 * store a pointer to the first half in *@bio. Since this function may allocate
 * a new bio from q->bio_split, it is the responsibility of the caller to ensure
 * that q->bio_split is only released after processing of the split bio has
 * finished.
 */
void blk_queue_split(struct bio **bio)
{
	struct request_queue *q = bdev_get_queue((*bio)->bi_bdev);
	unsigned int nr_segs;

	if (blk_may_split(q, *bio))
		__blk_queue_split(q, bio, &nr_segs);
}
EXPORT_SYMBOL(blk_queue_split);

unsigned int blk_recalc_rq_segments(struct request *rq)
{
	unsigned int nr_phys_segs = 0;
	unsigned int nr_sectors = 0;
	struct req_iterator iter;
	struct bio_vec bv;

	if (!rq->bio)
		return 0;

	switch (bio_op(rq->bio)) {
	case REQ_OP_DISCARD:
	case REQ_OP_SECURE_ERASE:
		if (queue_max_discard_segments(rq->q) > 1) {
			struct bio *bio = rq->bio;

			for_each_bio(bio)
				nr_phys_segs++;
			return nr_phys_segs;
		}
		return 1;
	case REQ_OP_WRITE_ZEROES:
		return 0;
	}

	rq_for_each_bvec(bv, rq, iter)
		bvec_split_segs(rq->q, &bv, &nr_phys_segs, &nr_sectors,
				UINT_MAX, UINT_MAX);
	return nr_phys_segs;
}

static inline struct scatterlist *blk_next_sg(struct scatterlist **sg,
		struct scatterlist *sglist)
{
	if (!*sg)
		return sglist;

	/*
	 * If the driver previously mapped a shorter list, we could see a
	 * termination bit prematurely unless it fully inits the sg table
	 * on each mapping. We KNOW that there must be more entries here
	 * or the driver would be buggy, so force clear the termination bit
	 * to avoid doing a full sg_init_table() in drivers for each command.
	 */
	sg_unmark_end(*sg);
	return sg_next(*sg);
}

static unsigned blk_bvec_map_sg(struct request_queue *q,
		struct bio_vec *bvec, struct scatterlist *sglist,
		struct scatterlist **sg)
{
	unsigned nbytes = bvec->bv_len;
	unsigned nsegs = 0, total = 0;

	while (nbytes > 0) {
		unsigned offset = bvec->bv_offset + total;
		unsigned len = min(get_max_segment_size(q, bvec->bv_page,
					offset), nbytes);
		struct page *page = bvec->bv_page;

		/*
		 * Unfortunately a fair number of drivers barf on scatterlists
		 * that have an offset larger than PAGE_SIZE, despite other
		 * subsystems dealing with that invariant just fine.  For now
		 * stick to the legacy format where we never present those from
		 * the block layer, but the code below should be removed once
		 * these offenders (mostly MMC/SD drivers) are fixed.
		 */
		page += (offset >> PAGE_SHIFT);
		offset &= ~PAGE_MASK;

		*sg = blk_next_sg(sg, sglist);
		sg_set_page(*sg, page, len, offset);

		total += len;
		nbytes -= len;
		nsegs++;
	}

	return nsegs;
}

static inline int __blk_bvec_map_sg(struct bio_vec bv,
		struct scatterlist *sglist, struct scatterlist **sg)
{
	*sg = blk_next_sg(sg, sglist);
	sg_set_page(*sg, bv.bv_page, bv.bv_len, bv.bv_offset);
	return 1;
}

/* only try to merge bvecs into one sg if they are from two bios */
static inline bool
__blk_segment_map_sg_merge(struct request_queue *q, struct bio_vec *bvec,
			   struct bio_vec *bvprv, struct scatterlist **sg)
{

	int nbytes = bvec->bv_len;

	if (!*sg)
		return false;

	if ((*sg)->length + nbytes > queue_max_segment_size(q))
		return false;

	if (!biovec_phys_mergeable(q, bvprv, bvec))
		return false;

	(*sg)->length += nbytes;

	return true;
}

static int __blk_bios_map_sg(struct request_queue *q, struct bio *bio,
			     struct scatterlist *sglist,
			     struct scatterlist **sg)
{
	struct bio_vec bvec, bvprv = { NULL };
	struct bvec_iter iter;
	int nsegs = 0;
	bool new_bio = false;

	for_each_bio(bio) {
		bio_for_each_bvec(bvec, bio, iter) {
			/*
			 * Only try to merge bvecs from two bios given we
			 * have done bio internal merge when adding pages
			 * to bio
			 */
			if (new_bio &&
			    __blk_segment_map_sg_merge(q, &bvec, &bvprv, sg))
				goto next_bvec;

			if (bvec.bv_offset + bvec.bv_len <= PAGE_SIZE)
				nsegs += __blk_bvec_map_sg(bvec, sglist, sg);
			else
				nsegs += blk_bvec_map_sg(q, &bvec, sglist, sg);
 next_bvec:
			new_bio = false;
		}
		if (likely(bio->bi_iter.bi_size)) {
			bvprv = bvec;
			new_bio = true;
		}
	}

	return nsegs;
}

/*
 * map a request to scatterlist, return number of sg entries setup. Caller
 * must make sure sg can hold rq->nr_phys_segments entries
 */
int __blk_rq_map_sg(struct request_queue *q, struct request *rq,
		struct scatterlist *sglist, struct scatterlist **last_sg)
{
	int nsegs = 0;

	if (rq->rq_flags & RQF_SPECIAL_PAYLOAD)
		nsegs = __blk_bvec_map_sg(rq->special_vec, sglist, last_sg);
	else if (rq->bio)
		nsegs = __blk_bios_map_sg(q, rq->bio, sglist, last_sg);

	if (*last_sg)
		sg_mark_end(*last_sg);

	/*
	 * Something must have been wrong if the figured number of
	 * segment is bigger than number of req's physical segments
	 */
	WARN_ON(nsegs > blk_rq_nr_phys_segments(rq));

	return nsegs;
}
EXPORT_SYMBOL(__blk_rq_map_sg);

static inline unsigned int blk_rq_get_max_segments(struct request *rq)
{
	if (req_op(rq) == REQ_OP_DISCARD)
		return queue_max_discard_segments(rq->q);
	return queue_max_segments(rq->q);
}

static inline unsigned int blk_rq_get_max_sectors(struct request *rq,
						  sector_t offset)
{
	struct request_queue *q = rq->q;

	if (blk_rq_is_passthrough(rq))
		return q->limits.max_hw_sectors;

	if (!q->limits.chunk_sectors ||
	    req_op(rq) == REQ_OP_DISCARD ||
	    req_op(rq) == REQ_OP_SECURE_ERASE)
		return blk_queue_get_max_sectors(q, req_op(rq));

	return min(blk_max_size_offset(q, offset, 0),
			blk_queue_get_max_sectors(q, req_op(rq)));
}

static inline int ll_new_hw_segment(struct request *req, struct bio *bio,
		unsigned int nr_phys_segs)
{
	if (!blk_cgroup_mergeable(req, bio))
		goto no_merge;

	if (blk_integrity_merge_bio(req->q, req, bio) == false)
		goto no_merge;

	/* discard request merge won't add new segment */
	if (req_op(req) == REQ_OP_DISCARD)
		return 1;

	if (req->nr_phys_segments + nr_phys_segs > blk_rq_get_max_segments(req))
		goto no_merge;

	/*
	 * This will form the start of a new hw segment.  Bump both
	 * counters.
	 */
	req->nr_phys_segments += nr_phys_segs;
	return 1;

no_merge:
	req_set_nomerge(req->q, req);
	return 0;
}

int ll_back_merge_fn(struct request *req, struct bio *bio, unsigned int nr_segs)
{
	if (req_gap_back_merge(req, bio))
		return 0;
	if (blk_integrity_rq(req) &&
	    integrity_req_gap_back_merge(req, bio))
		return 0;
	if (!bio_crypt_ctx_back_mergeable(req, bio))
		return 0;
	if (blk_rq_sectors(req) + bio_sectors(bio) >
	    blk_rq_get_max_sectors(req, blk_rq_pos(req))) {
		req_set_nomerge(req->q, req);
		return 0;
	}

	return ll_new_hw_segment(req, bio, nr_segs);
}

static int ll_front_merge_fn(struct request *req, struct bio *bio,
		unsigned int nr_segs)
{
	if (req_gap_front_merge(req, bio))
		return 0;
	if (blk_integrity_rq(req) &&
	    integrity_req_gap_front_merge(req, bio))
		return 0;
	if (!bio_crypt_ctx_front_mergeable(req, bio))
		return 0;
	if (blk_rq_sectors(req) + bio_sectors(bio) >
	    blk_rq_get_max_sectors(req, bio->bi_iter.bi_sector)) {
		req_set_nomerge(req->q, req);
		return 0;
	}

	return ll_new_hw_segment(req, bio, nr_segs);
}

static bool req_attempt_discard_merge(struct request_queue *q, struct request *req,
		struct request *next)
{
	unsigned short segments = blk_rq_nr_discard_segments(req);

	if (segments >= queue_max_discard_segments(q))
		goto no_merge;
	if (blk_rq_sectors(req) + bio_sectors(next->bio) >
	    blk_rq_get_max_sectors(req, blk_rq_pos(req)))
		goto no_merge;

	req->nr_phys_segments = segments + blk_rq_nr_discard_segments(next);
	return true;
no_merge:
	req_set_nomerge(q, req);
	return false;
}

static int ll_merge_requests_fn(struct request_queue *q, struct request *req,
				struct request *next)
{
	int total_phys_segments;

	if (req_gap_back_merge(req, next->bio))
		return 0;

	/*
	 * Will it become too large?
	 */
	if ((blk_rq_sectors(req) + blk_rq_sectors(next)) >
	    blk_rq_get_max_sectors(req, blk_rq_pos(req)))
		return 0;

	total_phys_segments = req->nr_phys_segments + next->nr_phys_segments;
	if (total_phys_segments > blk_rq_get_max_segments(req))
		return 0;

	if (!blk_cgroup_mergeable(req, next->bio))
		return 0;

	if (blk_integrity_merge_rq(q, req, next) == false)
		return 0;

	if (!bio_crypt_ctx_merge_rq(req, next))
		return 0;

	/* Merge is OK... */
	req->nr_phys_segments = total_phys_segments;
	return 1;
}

/**
 * blk_rq_set_mixed_merge - mark a request as mixed merge
 * @rq: request to mark as mixed merge
 *
 * Description:
 *     @rq is about to be mixed merged.  Make sure the attributes
 *     which can be mixed are set in each bio and mark @rq as mixed
 *     merged.
 */
void blk_rq_set_mixed_merge(struct request *rq)
{
	unsigned int ff = rq->cmd_flags & REQ_FAILFAST_MASK;
	struct bio *bio;

	if (rq->rq_flags & RQF_MIXED_MERGE)
		return;

	/*
	 * @rq will no longer represent mixable attributes for all the
	 * contained bios.  It will just track those of the first one.
	 * Distributes the attributs to each bio.
	 */
	for (bio = rq->bio; bio; bio = bio->bi_next) {
		WARN_ON_ONCE((bio->bi_opf & REQ_FAILFAST_MASK) &&
			     (bio->bi_opf & REQ_FAILFAST_MASK) != ff);
		bio->bi_opf |= ff;
	}
	rq->rq_flags |= RQF_MIXED_MERGE;
}

static void blk_account_io_merge_request(struct request *req)
{
	if (blk_do_io_stat(req)) {
		part_stat_lock();
		part_stat_inc(req->part, merges[op_stat_group(req_op(req))]);
		part_stat_unlock();
	}
}

static enum elv_merge blk_try_req_merge(struct request *req,
					struct request *next)
{
	if (blk_discard_mergable(req))
		return ELEVATOR_DISCARD_MERGE;
	else if (blk_rq_pos(req) + blk_rq_sectors(req) == blk_rq_pos(next))
		return ELEVATOR_BACK_MERGE;

	return ELEVATOR_NO_MERGE;
}

/*
 * For non-mq, this has to be called with the request spinlock acquired.
 * For mq with scheduling, the appropriate queue wide lock should be held.
 */
static struct request *attempt_merge(struct request_queue *q,
				     struct request *req, struct request *next)
{
	if (!rq_mergeable(req) || !rq_mergeable(next))
		return NULL;

	if (req_op(req) != req_op(next))
		return NULL;

	if (rq_data_dir(req) != rq_data_dir(next))
		return NULL;

<<<<<<< HEAD
	/*
	 * Don't allow merge of different write hints, or for a hint with
	 * non-hint IO.
	 */
	if (req->write_hint != next->write_hint)
=======
	if (req_op(req) == REQ_OP_WRITE_SAME &&
	    !blk_write_same_mergeable(req->bio, next->bio))
>>>>>>> 7b12e496
		return NULL;

	if (req->ioprio != next->ioprio)
		return NULL;

	/*
	 * If we are allowed to merge, then append bio list
	 * from next to rq and release next. merge_requests_fn
	 * will have updated segment counts, update sector
	 * counts here. Handle DISCARDs separately, as they
	 * have separate settings.
	 */

	switch (blk_try_req_merge(req, next)) {
	case ELEVATOR_DISCARD_MERGE:
		if (!req_attempt_discard_merge(q, req, next))
			return NULL;
		break;
	case ELEVATOR_BACK_MERGE:
		if (!ll_merge_requests_fn(q, req, next))
			return NULL;
		break;
	default:
		return NULL;
	}

	/*
	 * If failfast settings disagree or any of the two is already
	 * a mixed merge, mark both as mixed before proceeding.  This
	 * makes sure that all involved bios have mixable attributes
	 * set properly.
	 */
	if (((req->rq_flags | next->rq_flags) & RQF_MIXED_MERGE) ||
	    (req->cmd_flags & REQ_FAILFAST_MASK) !=
	    (next->cmd_flags & REQ_FAILFAST_MASK)) {
		blk_rq_set_mixed_merge(req);
		blk_rq_set_mixed_merge(next);
	}

	/*
	 * At this point we have either done a back merge or front merge. We
	 * need the smaller start_time_ns of the merged requests to be the
	 * current request for accounting purposes.
	 */
	if (next->start_time_ns < req->start_time_ns)
		req->start_time_ns = next->start_time_ns;

	req->biotail->bi_next = next->bio;
	req->biotail = next->biotail;

	req->__data_len += blk_rq_bytes(next);

	if (!blk_discard_mergable(req))
		elv_merge_requests(q, req, next);

	/*
	 * 'next' is going away, so update stats accordingly
	 */
	blk_account_io_merge_request(next);

	trace_block_rq_merge(next);

	/*
	 * ownership of bio passed from next to req, return 'next' for
	 * the caller to free
	 */
	next->bio = NULL;
	return next;
}

static struct request *attempt_back_merge(struct request_queue *q,
		struct request *rq)
{
	struct request *next = elv_latter_request(q, rq);

	if (next)
		return attempt_merge(q, rq, next);

	return NULL;
}

static struct request *attempt_front_merge(struct request_queue *q,
		struct request *rq)
{
	struct request *prev = elv_former_request(q, rq);

	if (prev)
		return attempt_merge(q, prev, rq);

	return NULL;
}

/*
 * Try to merge 'next' into 'rq'. Return true if the merge happened, false
 * otherwise. The caller is responsible for freeing 'next' if the merge
 * happened.
 */
bool blk_attempt_req_merge(struct request_queue *q, struct request *rq,
			   struct request *next)
{
	return attempt_merge(q, rq, next);
}

bool blk_rq_merge_ok(struct request *rq, struct bio *bio)
{
	if (!rq_mergeable(rq) || !bio_mergeable(bio))
		return false;

	if (req_op(rq) != bio_op(bio))
		return false;

	/* different data direction or already started, don't merge */
	if (bio_data_dir(bio) != rq_data_dir(rq))
		return false;

	/* don't merge across cgroup boundaries */
	if (!blk_cgroup_mergeable(rq, bio))
		return false;

	/* only merge integrity protected bio into ditto rq */
	if (blk_integrity_merge_bio(rq->q, rq, bio) == false)
		return false;

	/* Only merge if the crypt contexts are compatible */
	if (!bio_crypt_rq_ctx_compatible(rq, bio))
		return false;

<<<<<<< HEAD
	/*
	 * Don't allow merge of different write hints, or for a hint with
	 * non-hint IO.
	 */
	if (rq->write_hint != bio->bi_write_hint)
=======
	/* must be using the same buffer */
	if (req_op(rq) == REQ_OP_WRITE_SAME &&
	    !blk_write_same_mergeable(rq->bio, bio))
>>>>>>> 7b12e496
		return false;

	if (rq->ioprio != bio_prio(bio))
		return false;

	return true;
}

enum elv_merge blk_try_merge(struct request *rq, struct bio *bio)
{
	if (blk_discard_mergable(rq))
		return ELEVATOR_DISCARD_MERGE;
	else if (blk_rq_pos(rq) + blk_rq_sectors(rq) == bio->bi_iter.bi_sector)
		return ELEVATOR_BACK_MERGE;
	else if (blk_rq_pos(rq) - bio_sectors(bio) == bio->bi_iter.bi_sector)
		return ELEVATOR_FRONT_MERGE;
	return ELEVATOR_NO_MERGE;
}

static void blk_account_io_merge_bio(struct request *req)
{
	if (!blk_do_io_stat(req))
		return;

	part_stat_lock();
	part_stat_inc(req->part, merges[op_stat_group(req_op(req))]);
	part_stat_unlock();
}

enum bio_merge_status {
	BIO_MERGE_OK,
	BIO_MERGE_NONE,
	BIO_MERGE_FAILED,
};

static enum bio_merge_status bio_attempt_back_merge(struct request *req,
		struct bio *bio, unsigned int nr_segs)
{
	const int ff = bio->bi_opf & REQ_FAILFAST_MASK;

	if (!ll_back_merge_fn(req, bio, nr_segs))
		return BIO_MERGE_FAILED;

	trace_block_bio_backmerge(bio);
	rq_qos_merge(req->q, req, bio);

	if ((req->cmd_flags & REQ_FAILFAST_MASK) != ff)
		blk_rq_set_mixed_merge(req);

	req->biotail->bi_next = bio;
	req->biotail = bio;
	req->__data_len += bio->bi_iter.bi_size;

	bio_crypt_free_ctx(bio);

	blk_account_io_merge_bio(req);
	return BIO_MERGE_OK;
}

static enum bio_merge_status bio_attempt_front_merge(struct request *req,
		struct bio *bio, unsigned int nr_segs)
{
	const int ff = bio->bi_opf & REQ_FAILFAST_MASK;

	if (!ll_front_merge_fn(req, bio, nr_segs))
		return BIO_MERGE_FAILED;

	trace_block_bio_frontmerge(bio);
	rq_qos_merge(req->q, req, bio);

	if ((req->cmd_flags & REQ_FAILFAST_MASK) != ff)
		blk_rq_set_mixed_merge(req);

	bio->bi_next = req->bio;
	req->bio = bio;

	req->__sector = bio->bi_iter.bi_sector;
	req->__data_len += bio->bi_iter.bi_size;

	bio_crypt_do_front_merge(req, bio);

	blk_account_io_merge_bio(req);
	return BIO_MERGE_OK;
}

static enum bio_merge_status bio_attempt_discard_merge(struct request_queue *q,
		struct request *req, struct bio *bio)
{
	unsigned short segments = blk_rq_nr_discard_segments(req);

	if (segments >= queue_max_discard_segments(q))
		goto no_merge;
	if (blk_rq_sectors(req) + bio_sectors(bio) >
	    blk_rq_get_max_sectors(req, blk_rq_pos(req)))
		goto no_merge;

	rq_qos_merge(q, req, bio);

	req->biotail->bi_next = bio;
	req->biotail = bio;
	req->__data_len += bio->bi_iter.bi_size;
	req->nr_phys_segments = segments + 1;

	blk_account_io_merge_bio(req);
	return BIO_MERGE_OK;
no_merge:
	req_set_nomerge(q, req);
	return BIO_MERGE_FAILED;
}

static enum bio_merge_status blk_attempt_bio_merge(struct request_queue *q,
						   struct request *rq,
						   struct bio *bio,
						   unsigned int nr_segs,
						   bool sched_allow_merge)
{
	if (!blk_rq_merge_ok(rq, bio))
		return BIO_MERGE_NONE;

	switch (blk_try_merge(rq, bio)) {
	case ELEVATOR_BACK_MERGE:
		if (!sched_allow_merge || blk_mq_sched_allow_merge(q, rq, bio))
			return bio_attempt_back_merge(rq, bio, nr_segs);
		break;
	case ELEVATOR_FRONT_MERGE:
		if (!sched_allow_merge || blk_mq_sched_allow_merge(q, rq, bio))
			return bio_attempt_front_merge(rq, bio, nr_segs);
		break;
	case ELEVATOR_DISCARD_MERGE:
		return bio_attempt_discard_merge(q, rq, bio);
	default:
		return BIO_MERGE_NONE;
	}

	return BIO_MERGE_FAILED;
}

/**
 * blk_attempt_plug_merge - try to merge with %current's plugged list
 * @q: request_queue new bio is being queued at
 * @bio: new bio being queued
 * @nr_segs: number of segments in @bio
 * from the passed in @q already in the plug list
 *
 * Determine whether @bio being queued on @q can be merged with the previous
 * request on %current's plugged list.  Returns %true if merge was successful,
 * otherwise %false.
 *
 * Plugging coalesces IOs from the same issuer for the same purpose without
 * going through @q->queue_lock.  As such it's more of an issuing mechanism
 * than scheduling, and the request, while may have elvpriv data, is not
 * added on the elevator at this point.  In addition, we don't have
 * reliable access to the elevator outside queue lock.  Only check basic
 * merging parameters without querying the elevator.
 *
 * Caller must ensure !blk_queue_nomerges(q) beforehand.
 */
bool blk_attempt_plug_merge(struct request_queue *q, struct bio *bio,
		unsigned int nr_segs)
{
	struct blk_plug *plug;
	struct request *rq;

	plug = blk_mq_plug(q, bio);
	if (!plug || rq_list_empty(plug->mq_list))
		return false;

	rq_list_for_each(&plug->mq_list, rq) {
		if (rq->q == q) {
			if (blk_attempt_bio_merge(q, rq, bio, nr_segs, false) ==
			    BIO_MERGE_OK)
				return true;
			break;
		}

		/*
		 * Only keep iterating plug list for merges if we have multiple
		 * queues
		 */
		if (!plug->multiple_queues)
			break;
	}
	return false;
}

/*
 * Iterate list of requests and see if we can merge this bio with any
 * of them.
 */
bool blk_bio_list_merge(struct request_queue *q, struct list_head *list,
			struct bio *bio, unsigned int nr_segs)
{
	struct request *rq;
	int checked = 8;

	list_for_each_entry_reverse(rq, list, queuelist) {
		if (!checked--)
			break;

		switch (blk_attempt_bio_merge(q, rq, bio, nr_segs, true)) {
		case BIO_MERGE_NONE:
			continue;
		case BIO_MERGE_OK:
			return true;
		case BIO_MERGE_FAILED:
			return false;
		}

	}

	return false;
}
EXPORT_SYMBOL_GPL(blk_bio_list_merge);

bool blk_mq_sched_try_merge(struct request_queue *q, struct bio *bio,
		unsigned int nr_segs, struct request **merged_request)
{
	struct request *rq;

	switch (elv_merge(q, &rq, bio)) {
	case ELEVATOR_BACK_MERGE:
		if (!blk_mq_sched_allow_merge(q, rq, bio))
			return false;
		if (bio_attempt_back_merge(rq, bio, nr_segs) != BIO_MERGE_OK)
			return false;
		*merged_request = attempt_back_merge(q, rq);
		if (!*merged_request)
			elv_merged_request(q, rq, ELEVATOR_BACK_MERGE);
		return true;
	case ELEVATOR_FRONT_MERGE:
		if (!blk_mq_sched_allow_merge(q, rq, bio))
			return false;
		if (bio_attempt_front_merge(rq, bio, nr_segs) != BIO_MERGE_OK)
			return false;
		*merged_request = attempt_front_merge(q, rq);
		if (!*merged_request)
			elv_merged_request(q, rq, ELEVATOR_FRONT_MERGE);
		return true;
	case ELEVATOR_DISCARD_MERGE:
		return bio_attempt_discard_merge(q, rq, bio) == BIO_MERGE_OK;
	default:
		return false;
	}
}
EXPORT_SYMBOL_GPL(blk_mq_sched_try_merge);<|MERGE_RESOLUTION|>--- conflicted
+++ resolved
@@ -754,18 +754,6 @@
 	if (rq_data_dir(req) != rq_data_dir(next))
 		return NULL;
 
-<<<<<<< HEAD
-	/*
-	 * Don't allow merge of different write hints, or for a hint with
-	 * non-hint IO.
-	 */
-	if (req->write_hint != next->write_hint)
-=======
-	if (req_op(req) == REQ_OP_WRITE_SAME &&
-	    !blk_write_same_mergeable(req->bio, next->bio))
->>>>>>> 7b12e496
-		return NULL;
-
 	if (req->ioprio != next->ioprio)
 		return NULL;
 
@@ -889,19 +877,6 @@
 
 	/* Only merge if the crypt contexts are compatible */
 	if (!bio_crypt_rq_ctx_compatible(rq, bio))
-		return false;
-
-<<<<<<< HEAD
-	/*
-	 * Don't allow merge of different write hints, or for a hint with
-	 * non-hint IO.
-	 */
-	if (rq->write_hint != bio->bi_write_hint)
-=======
-	/* must be using the same buffer */
-	if (req_op(rq) == REQ_OP_WRITE_SAME &&
-	    !blk_write_same_mergeable(rq->bio, bio))
->>>>>>> 7b12e496
 		return false;
 
 	if (rq->ioprio != bio_prio(bio))
