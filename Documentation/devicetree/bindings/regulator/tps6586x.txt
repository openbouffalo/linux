--- conflicted
+++ resolved
@@ -9,15 +9,9 @@
 - regulators: list of regulators provided by this controller, must have
   property "regulator-compatible" to match their hardware counterparts:
   sm[0-2], ldo[0-9] and ldo_rtc
-<<<<<<< HEAD
-- sm0-supply: The input supply for the SM0.
-- sm1-supply: The input supply for the SM1.
-- sm2-supply: The input supply for the SM2.
-=======
 - vin-sm0-supply: The input supply for the SM0.
 - vin-sm1-supply: The input supply for the SM1.
 - vin-sm2-supply: The input supply for the SM2.
->>>>>>> 9450d57e
 - vinldo01-supply: The input supply for the LDO1 and LDO2
 - vinldo23-supply: The input supply for the LDO2 and LDO3
 - vinldo4-supply: The input supply for the LDO4
@@ -36,15 +30,9 @@
 		#gpio-cells = <2>;
 		gpio-controller;
 
-<<<<<<< HEAD
-		sm0-supply = <&some_reg>;
-		sm1-supply = <&some_reg>;
-		sm2-supply = <&some_reg>;
-=======
 		vin-sm0-supply = <&some_reg>;
 		vin-sm1-supply = <&some_reg>;
 		vin-sm2-supply = <&some_reg>;
->>>>>>> 9450d57e
 		vinldo01-supply = <...>;
 		vinldo23-supply = <...>;
 		vinldo4-supply = <...>;
