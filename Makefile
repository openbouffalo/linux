# SPDX-License-Identifier: GPL-2.0
VERSION = 5
PATCHLEVEL = 13
SUBLEVEL = 0
<<<<<<< HEAD
EXTRAVERSION = -rc1
=======
EXTRAVERSION = -rc3
>>>>>>> 3b7961a3
NAME = Frozen Wasteland

# *DOCUMENTATION*
# To see a list of typical targets execute "make help"
# More info can be located in ./README
# Comments in this file are targeted only to the developer, do not
# expect to learn how to build the kernel reading this file.

$(if $(filter __%, $(MAKECMDGOALS)), \
	$(error targets prefixed with '__' are only for internal use))

# That's our default target when none is given on the command line
PHONY := __all
__all:

# We are using a recursive build, so we need to do a little thinking
# to get the ordering right.
#
# Most importantly: sub-Makefiles should only ever modify files in
# their own directory. If in some directory we have a dependency on
# a file in another dir (which doesn't happen often, but it's often
# unavoidable when linking the built-in.a targets which finally
# turn into vmlinux), we will call a sub make in that other dir, and
# after that we are sure that everything which is in that other dir
# is now up to date.
#
# The only cases where we need to modify files which have global
# effects are thus separated out and done before the recursive
# descending is started. They are now explicitly listed as the
# prepare rule.

ifneq ($(sub_make_done),1)

# Do not use make's built-in rules and variables
# (this increases performance and avoids hard-to-debug behaviour)
MAKEFLAGS += -rR

# Avoid funny character set dependencies
unexport LC_ALL
LC_COLLATE=C
LC_NUMERIC=C
export LC_COLLATE LC_NUMERIC

# Avoid interference with shell env settings
unexport GREP_OPTIONS

# Beautify output
# ---------------------------------------------------------------------------
#
# Normally, we echo the whole command before executing it. By making
# that echo $($(quiet)$(cmd)), we now have the possibility to set
# $(quiet) to choose other forms of output instead, e.g.
#
#         quiet_cmd_cc_o_c = Compiling $(RELDIR)/$@
#         cmd_cc_o_c       = $(CC) $(c_flags) -c -o $@ $<
#
# If $(quiet) is empty, the whole command will be printed.
# If it is set to "quiet_", only the short version will be printed.
# If it is set to "silent_", nothing will be printed at all, since
# the variable $(silent_cmd_cc_o_c) doesn't exist.
#
# A simple variant is to prefix commands with $(Q) - that's useful
# for commands that shall be hidden in non-verbose mode.
#
#	$(Q)ln $@ :<
#
# If KBUILD_VERBOSE equals 0 then the above command will be hidden.
# If KBUILD_VERBOSE equals 1 then the above command is displayed.
# If KBUILD_VERBOSE equals 2 then give the reason why each target is rebuilt.
#
# To put more focus on warnings, be less verbose as default
# Use 'make V=1' to see the full commands

ifeq ("$(origin V)", "command line")
  KBUILD_VERBOSE = $(V)
endif
ifndef KBUILD_VERBOSE
  KBUILD_VERBOSE = 0
endif

ifeq ($(KBUILD_VERBOSE),1)
  quiet =
  Q =
else
  quiet=quiet_
  Q = @
endif

# If the user is running make -s (silent mode), suppress echoing of
# commands

ifneq ($(findstring s,$(filter-out --%,$(MAKEFLAGS))),)
  quiet=silent_
  KBUILD_VERBOSE = 0
endif

export quiet Q KBUILD_VERBOSE

# Call a source code checker (by default, "sparse") as part of the
# C compilation.
#
# Use 'make C=1' to enable checking of only re-compiled files.
# Use 'make C=2' to enable checking of *all* source files, regardless
# of whether they are re-compiled or not.
#
# See the file "Documentation/dev-tools/sparse.rst" for more details,
# including where to get the "sparse" utility.

ifeq ("$(origin C)", "command line")
  KBUILD_CHECKSRC = $(C)
endif
ifndef KBUILD_CHECKSRC
  KBUILD_CHECKSRC = 0
endif

export KBUILD_CHECKSRC

# Use make M=dir or set the environment variable KBUILD_EXTMOD to specify the
# directory of external module to build. Setting M= takes precedence.
ifeq ("$(origin M)", "command line")
  KBUILD_EXTMOD := $(M)
endif

$(if $(word 2, $(KBUILD_EXTMOD)), \
	$(error building multiple external modules is not supported))

export KBUILD_EXTMOD

# Kbuild will save output files in the current working directory.
# This does not need to match to the root of the kernel source tree.
#
# For example, you can do this:
#
#  cd /dir/to/store/output/files; make -f /dir/to/kernel/source/Makefile
#
# If you want to save output files in a different location, there are
# two syntaxes to specify it.
#
# 1) O=
# Use "make O=dir/to/store/output/files/"
#
# 2) Set KBUILD_OUTPUT
# Set the environment variable KBUILD_OUTPUT to point to the output directory.
# export KBUILD_OUTPUT=dir/to/store/output/files/; make
#
# The O= assignment takes precedence over the KBUILD_OUTPUT environment
# variable.

# Do we want to change the working directory?
ifeq ("$(origin O)", "command line")
  KBUILD_OUTPUT := $(O)
endif

ifneq ($(KBUILD_OUTPUT),)
# Make's built-in functions such as $(abspath ...), $(realpath ...) cannot
# expand a shell special character '~'. We use a somewhat tedious way here.
abs_objtree := $(shell mkdir -p $(KBUILD_OUTPUT) && cd $(KBUILD_OUTPUT) && pwd)
$(if $(abs_objtree),, \
     $(error failed to create output directory "$(KBUILD_OUTPUT)"))

# $(realpath ...) resolves symlinks
abs_objtree := $(realpath $(abs_objtree))
else
abs_objtree := $(CURDIR)
endif # ifneq ($(KBUILD_OUTPUT),)

ifeq ($(abs_objtree),$(CURDIR))
# Suppress "Entering directory ..." unless we are changing the work directory.
MAKEFLAGS += --no-print-directory
else
need-sub-make := 1
endif

this-makefile := $(lastword $(MAKEFILE_LIST))
abs_srctree := $(realpath $(dir $(this-makefile)))

ifneq ($(words $(subst :, ,$(abs_srctree))), 1)
$(error source directory cannot contain spaces or colons)
endif

ifneq ($(abs_srctree),$(abs_objtree))
# Look for make include files relative to root of kernel src
#
# This does not become effective immediately because MAKEFLAGS is re-parsed
# once after the Makefile is read. We need to invoke sub-make.
MAKEFLAGS += --include-dir=$(abs_srctree)
need-sub-make := 1
endif

ifneq ($(filter 3.%,$(MAKE_VERSION)),)
# 'MAKEFLAGS += -rR' does not immediately become effective for GNU Make 3.x
# We need to invoke sub-make to avoid implicit rules in the top Makefile.
need-sub-make := 1
# Cancel implicit rules for this Makefile.
$(this-makefile): ;
endif

export abs_srctree abs_objtree
export sub_make_done := 1

ifeq ($(need-sub-make),1)

PHONY += $(MAKECMDGOALS) __sub-make

$(filter-out $(this-makefile), $(MAKECMDGOALS)) __all: __sub-make
	@:

# Invoke a second make in the output directory, passing relevant variables
__sub-make:
	$(Q)$(MAKE) -C $(abs_objtree) -f $(abs_srctree)/Makefile $(MAKECMDGOALS)

endif # need-sub-make
endif # sub_make_done

# We process the rest of the Makefile if this is the final invocation of make
ifeq ($(need-sub-make),)

# Do not print "Entering directory ...",
# but we want to display it when entering to the output directory
# so that IDEs/editors are able to understand relative filenames.
MAKEFLAGS += --no-print-directory

ifeq ($(abs_srctree),$(abs_objtree))
        # building in the source tree
        srctree := .
	building_out_of_srctree :=
else
        ifeq ($(abs_srctree)/,$(dir $(abs_objtree)))
                # building in a subdirectory of the source tree
                srctree := ..
        else
                srctree := $(abs_srctree)
        endif
	building_out_of_srctree := 1
endif

ifneq ($(KBUILD_ABS_SRCTREE),)
srctree := $(abs_srctree)
endif

objtree		:= .
VPATH		:= $(srctree)

export building_out_of_srctree srctree objtree VPATH

# To make sure we do not include .config for any of the *config targets
# catch them early, and hand them over to scripts/kconfig/Makefile
# It is allowed to specify more targets when calling make, including
# mixing *config targets and build targets.
# For example 'make oldconfig all'.
# Detect when mixed targets is specified, and make a second invocation
# of make so .config is not included in this case either (for *config).

version_h := include/generated/uapi/linux/version.h

clean-targets := %clean mrproper cleandocs
no-dot-config-targets := $(clean-targets) \
			 cscope gtags TAGS tags help% %docs check% coccicheck \
			 $(version_h) headers headers_% archheaders archscripts \
			 %asm-generic kernelversion %src-pkg dt_binding_check \
			 outputmakefile
# Installation targets should not require compiler. Unfortunately, vdso_install
# is an exception where build artifacts may be updated. This must be fixed.
no-compiler-targets := $(no-dot-config-targets) install dtbs_install \
			headers_install modules_install kernelrelease image_name
no-sync-config-targets := $(no-dot-config-targets) %install kernelrelease \
			  image_name
single-targets := %.a %.i %.ko %.lds %.ll %.lst %.mod %.o %.s %.symtypes %/

config-build	:=
mixed-build	:=
need-config	:= 1
need-compiler	:= 1
may-sync-config	:= 1
single-build	:=

ifneq ($(filter $(no-dot-config-targets), $(MAKECMDGOALS)),)
	ifeq ($(filter-out $(no-dot-config-targets), $(MAKECMDGOALS)),)
		need-config :=
	endif
endif

ifneq ($(filter $(no-compiler-targets), $(MAKECMDGOALS)),)
	ifeq ($(filter-out $(no-compiler-targets), $(MAKECMDGOALS)),)
		need-compiler :=
	endif
endif

ifneq ($(filter $(no-sync-config-targets), $(MAKECMDGOALS)),)
	ifeq ($(filter-out $(no-sync-config-targets), $(MAKECMDGOALS)),)
		may-sync-config :=
	endif
endif

ifneq ($(KBUILD_EXTMOD),)
	may-sync-config :=
endif

ifeq ($(KBUILD_EXTMOD),)
        ifneq ($(filter %config,$(MAKECMDGOALS)),)
		config-build := 1
                ifneq ($(words $(MAKECMDGOALS)),1)
			mixed-build := 1
                endif
        endif
endif

# We cannot build single targets and the others at the same time
ifneq ($(filter $(single-targets), $(MAKECMDGOALS)),)
	single-build := 1
	ifneq ($(filter-out $(single-targets), $(MAKECMDGOALS)),)
		mixed-build := 1
	endif
endif

# For "make -j clean all", "make -j mrproper defconfig all", etc.
ifneq ($(filter $(clean-targets),$(MAKECMDGOALS)),)
        ifneq ($(filter-out $(clean-targets),$(MAKECMDGOALS)),)
		mixed-build := 1
        endif
endif

# install and modules_install need also be processed one by one
ifneq ($(filter install,$(MAKECMDGOALS)),)
        ifneq ($(filter modules_install,$(MAKECMDGOALS)),)
		mixed-build := 1
        endif
endif

ifdef mixed-build
# ===========================================================================
# We're called with mixed targets (*config and build targets).
# Handle them one by one.

PHONY += $(MAKECMDGOALS) __build_one_by_one

$(MAKECMDGOALS): __build_one_by_one
	@:

__build_one_by_one:
	$(Q)set -e; \
	for i in $(MAKECMDGOALS); do \
		$(MAKE) -f $(srctree)/Makefile $$i; \
	done

else # !mixed-build

include $(srctree)/scripts/Kbuild.include

# Read KERNELRELEASE from include/config/kernel.release (if it exists)
KERNELRELEASE = $(shell cat include/config/kernel.release 2> /dev/null)
KERNELVERSION = $(VERSION)$(if $(PATCHLEVEL),.$(PATCHLEVEL)$(if $(SUBLEVEL),.$(SUBLEVEL)))$(EXTRAVERSION)
export VERSION PATCHLEVEL SUBLEVEL KERNELRELEASE KERNELVERSION

include $(srctree)/scripts/subarch.include

# Cross compiling and selecting different set of gcc/bin-utils
# ---------------------------------------------------------------------------
#
# When performing cross compilation for other architectures ARCH shall be set
# to the target architecture. (See arch/* for the possibilities).
# ARCH can be set during invocation of make:
# make ARCH=ia64
# Another way is to have ARCH set in the environment.
# The default ARCH is the host where make is executed.

# CROSS_COMPILE specify the prefix used for all executables used
# during compilation. Only gcc and related bin-utils executables
# are prefixed with $(CROSS_COMPILE).
# CROSS_COMPILE can be set on the command line
# make CROSS_COMPILE=ia64-linux-
# Alternatively CROSS_COMPILE can be set in the environment.
# Default value for CROSS_COMPILE is not to prefix executables
# Note: Some architectures assign CROSS_COMPILE in their arch/*/Makefile
ARCH		?= $(SUBARCH)

# Architecture as present in compile.h
UTS_MACHINE 	:= $(ARCH)
SRCARCH 	:= $(ARCH)

# Additional ARCH settings for x86
ifeq ($(ARCH),i386)
        SRCARCH := x86
endif
ifeq ($(ARCH),x86_64)
        SRCARCH := x86
endif

# Additional ARCH settings for sparc
ifeq ($(ARCH),sparc32)
       SRCARCH := sparc
endif
ifeq ($(ARCH),sparc64)
       SRCARCH := sparc
endif

export cross_compiling :=
ifneq ($(SRCARCH),$(SUBARCH))
cross_compiling := 1
endif

KCONFIG_CONFIG	?= .config
export KCONFIG_CONFIG

# SHELL used by kbuild
CONFIG_SHELL := sh

HOST_LFS_CFLAGS := $(shell getconf LFS_CFLAGS 2>/dev/null)
HOST_LFS_LDFLAGS := $(shell getconf LFS_LDFLAGS 2>/dev/null)
HOST_LFS_LIBS := $(shell getconf LFS_LIBS 2>/dev/null)

ifneq ($(LLVM),)
HOSTCC	= clang
HOSTCXX	= clang++
else
HOSTCC	= gcc
HOSTCXX	= g++
endif

export KBUILD_USERCFLAGS := -Wall -Wmissing-prototypes -Wstrict-prototypes \
			      -O2 -fomit-frame-pointer -std=gnu89
export KBUILD_USERLDFLAGS :=

KBUILD_HOSTCFLAGS   := $(KBUILD_USERCFLAGS) $(HOST_LFS_CFLAGS) $(HOSTCFLAGS)
KBUILD_HOSTCXXFLAGS := -Wall -O2 $(HOST_LFS_CFLAGS) $(HOSTCXXFLAGS)
KBUILD_HOSTLDFLAGS  := $(HOST_LFS_LDFLAGS) $(HOSTLDFLAGS)
KBUILD_HOSTLDLIBS   := $(HOST_LFS_LIBS) $(HOSTLDLIBS)

# Make variables (CC, etc...)
CPP		= $(CC) -E
ifneq ($(LLVM),)
CC		= clang
LD		= ld.lld
AR		= llvm-ar
NM		= llvm-nm
OBJCOPY		= llvm-objcopy
OBJDUMP		= llvm-objdump
READELF		= llvm-readelf
STRIP		= llvm-strip
else
CC		= $(CROSS_COMPILE)gcc
LD		= $(CROSS_COMPILE)ld
AR		= $(CROSS_COMPILE)ar
NM		= $(CROSS_COMPILE)nm
OBJCOPY		= $(CROSS_COMPILE)objcopy
OBJDUMP		= $(CROSS_COMPILE)objdump
READELF		= $(CROSS_COMPILE)readelf
STRIP		= $(CROSS_COMPILE)strip
endif
PAHOLE		= pahole
RESOLVE_BTFIDS	= $(objtree)/tools/bpf/resolve_btfids/resolve_btfids
LEX		= flex
YACC		= bison
AWK		= awk
INSTALLKERNEL  := installkernel
DEPMOD		= depmod
PERL		= perl
PYTHON3		= python3
CHECK		= sparse
BASH		= bash
KGZIP		= gzip
KBZIP2		= bzip2
KLZOP		= lzop
LZMA		= lzma
LZ4		= lz4c
XZ		= xz
ZSTD		= zstd

CHECKFLAGS     := -D__linux__ -Dlinux -D__STDC__ -Dunix -D__unix__ \
		  -Wbitwise -Wno-return-void -Wno-unknown-attribute $(CF)
NOSTDINC_FLAGS :=
CFLAGS_MODULE   =
AFLAGS_MODULE   =
LDFLAGS_MODULE  =
CFLAGS_KERNEL	=
AFLAGS_KERNEL	=
LDFLAGS_vmlinux =

# Use USERINCLUDE when you must reference the UAPI directories only.
USERINCLUDE    := \
		-I$(srctree)/arch/$(SRCARCH)/include/uapi \
		-I$(objtree)/arch/$(SRCARCH)/include/generated/uapi \
		-I$(srctree)/include/uapi \
		-I$(objtree)/include/generated/uapi \
                -include $(srctree)/include/linux/compiler-version.h \
                -include $(srctree)/include/linux/kconfig.h

# Use LINUXINCLUDE when you must reference the include/ directory.
# Needed to be compatible with the O= option
LINUXINCLUDE    := \
		-I$(srctree)/arch/$(SRCARCH)/include \
		-I$(objtree)/arch/$(SRCARCH)/include/generated \
		$(if $(building_out_of_srctree),-I$(srctree)/include) \
		-I$(objtree)/include \
		$(USERINCLUDE)

KBUILD_AFLAGS   := -D__ASSEMBLY__ -fno-PIE
KBUILD_CFLAGS   := -Wall -Wundef -Werror=strict-prototypes -Wno-trigraphs \
		   -fno-strict-aliasing -fno-common -fshort-wchar -fno-PIE \
		   -Werror=implicit-function-declaration -Werror=implicit-int \
		   -Werror=return-type -Wno-format-security \
		   -std=gnu89
KBUILD_CPPFLAGS := -D__KERNEL__
KBUILD_AFLAGS_KERNEL :=
KBUILD_CFLAGS_KERNEL :=
KBUILD_AFLAGS_MODULE  := -DMODULE
KBUILD_CFLAGS_MODULE  := -DMODULE
KBUILD_LDFLAGS_MODULE :=
KBUILD_LDFLAGS :=
CLANG_FLAGS :=

export ARCH SRCARCH CONFIG_SHELL BASH HOSTCC KBUILD_HOSTCFLAGS CROSS_COMPILE LD CC
export CPP AR NM STRIP OBJCOPY OBJDUMP READELF PAHOLE RESOLVE_BTFIDS LEX YACC AWK INSTALLKERNEL
export PERL PYTHON3 CHECK CHECKFLAGS MAKE UTS_MACHINE HOSTCXX
export KGZIP KBZIP2 KLZOP LZMA LZ4 XZ ZSTD
export KBUILD_HOSTCXXFLAGS KBUILD_HOSTLDFLAGS KBUILD_HOSTLDLIBS LDFLAGS_MODULE

export KBUILD_CPPFLAGS NOSTDINC_FLAGS LINUXINCLUDE OBJCOPYFLAGS KBUILD_LDFLAGS
export KBUILD_CFLAGS CFLAGS_KERNEL CFLAGS_MODULE
export KBUILD_AFLAGS AFLAGS_KERNEL AFLAGS_MODULE
export KBUILD_AFLAGS_MODULE KBUILD_CFLAGS_MODULE KBUILD_LDFLAGS_MODULE
export KBUILD_AFLAGS_KERNEL KBUILD_CFLAGS_KERNEL

# Files to ignore in find ... statements

export RCS_FIND_IGNORE := \( -name SCCS -o -name BitKeeper -o -name .svn -o    \
			  -name CVS -o -name .pc -o -name .hg -o -name .git \) \
			  -prune -o
export RCS_TAR_IGNORE := --exclude SCCS --exclude BitKeeper --exclude .svn \
			 --exclude CVS --exclude .pc --exclude .hg --exclude .git

# ===========================================================================
# Rules shared between *config targets and build targets

# Basic helpers built in scripts/basic/
PHONY += scripts_basic
scripts_basic:
	$(Q)$(MAKE) $(build)=scripts/basic
	$(Q)rm -f .tmp_quiet_recordmcount

PHONY += outputmakefile
# Before starting out-of-tree build, make sure the source tree is clean.
# outputmakefile generates a Makefile in the output directory, if using a
# separate output directory. This allows convenient use of make in the
# output directory.
# At the same time when output Makefile generated, generate .gitignore to
# ignore whole output directory
outputmakefile:
ifdef building_out_of_srctree
	$(Q)if [ -f $(srctree)/.config -o \
		 -d $(srctree)/include/config -o \
		 -d $(srctree)/arch/$(SRCARCH)/include/generated ]; then \
		echo >&2 "***"; \
		echo >&2 "*** The source tree is not clean, please run 'make$(if $(findstring command line, $(origin ARCH)), ARCH=$(ARCH)) mrproper'"; \
		echo >&2 "*** in $(abs_srctree)";\
		echo >&2 "***"; \
		false; \
	fi
	$(Q)ln -fsn $(srctree) source
	$(Q)$(CONFIG_SHELL) $(srctree)/scripts/mkmakefile $(srctree)
	$(Q)test -e .gitignore || \
	{ echo "# this is build directory, ignore it"; echo "*"; } > .gitignore
endif

# The expansion should be delayed until arch/$(SRCARCH)/Makefile is included.
# Some architectures define CROSS_COMPILE in arch/$(SRCARCH)/Makefile.
# CC_VERSION_TEXT is referenced from Kconfig (so it needs export),
# and from include/config/auto.conf.cmd to detect the compiler upgrade.
CC_VERSION_TEXT = $(subst $(pound),,$(shell $(CC) --version 2>/dev/null | head -n 1))

ifneq ($(findstring clang,$(CC_VERSION_TEXT)),)
ifneq ($(CROSS_COMPILE),)
CLANG_FLAGS	+= --target=$(notdir $(CROSS_COMPILE:%-=%))
endif
ifeq ($(LLVM_IAS),1)
CLANG_FLAGS	+= -integrated-as
else
CLANG_FLAGS	+= -no-integrated-as
GCC_TOOLCHAIN_DIR := $(dir $(shell which $(CROSS_COMPILE)elfedit))
CLANG_FLAGS	+= --prefix=$(GCC_TOOLCHAIN_DIR)$(notdir $(CROSS_COMPILE))
endif
CLANG_FLAGS	+= -Werror=unknown-warning-option
KBUILD_CFLAGS	+= $(CLANG_FLAGS)
KBUILD_AFLAGS	+= $(CLANG_FLAGS)
export CLANG_FLAGS
endif

# Include this also for config targets because some architectures need
# cc-cross-prefix to determine CROSS_COMPILE.
ifdef need-compiler
include $(srctree)/scripts/Makefile.compiler
endif

ifdef config-build
# ===========================================================================
# *config targets only - make sure prerequisites are updated, and descend
# in scripts/kconfig to make the *config target

# Read arch specific Makefile to set KBUILD_DEFCONFIG as needed.
# KBUILD_DEFCONFIG may point out an alternative default configuration
# used for 'make defconfig'
include $(srctree)/arch/$(SRCARCH)/Makefile
export KBUILD_DEFCONFIG KBUILD_KCONFIG CC_VERSION_TEXT

config: outputmakefile scripts_basic FORCE
	$(Q)$(MAKE) $(build)=scripts/kconfig $@

%config: outputmakefile scripts_basic FORCE
	$(Q)$(MAKE) $(build)=scripts/kconfig $@

else #!config-build
# ===========================================================================
# Build targets only - this includes vmlinux, arch specific targets, clean
# targets and others. In general all targets except *config targets.

# If building an external module we do not care about the all: rule
# but instead __all depend on modules
PHONY += all
ifeq ($(KBUILD_EXTMOD),)
__all: all
else
__all: modules
endif

# Decide whether to build built-in, modular, or both.
# Normally, just do built-in.

KBUILD_MODULES :=
KBUILD_BUILTIN := 1

# If we have only "make modules", don't compile built-in objects.
ifeq ($(MAKECMDGOALS),modules)
  KBUILD_BUILTIN :=
endif

# If we have "make <whatever> modules", compile modules
# in addition to whatever we do anyway.
# Just "make" or "make all" shall build modules as well

ifneq ($(filter all modules nsdeps %compile_commands.json clang-%,$(MAKECMDGOALS)),)
  KBUILD_MODULES := 1
endif

ifeq ($(MAKECMDGOALS),)
  KBUILD_MODULES := 1
endif

export KBUILD_MODULES KBUILD_BUILTIN

ifdef need-config
include include/config/auto.conf
endif

ifeq ($(KBUILD_EXTMOD),)
# Objects we will link into vmlinux / subdirs we need to visit
core-y		:= init/ usr/
drivers-y	:= drivers/ sound/
drivers-$(CONFIG_SAMPLES) += samples/
drivers-$(CONFIG_NET) += net/
drivers-y	+= virt/
libs-y		:= lib/
endif # KBUILD_EXTMOD

# The all: target is the default when no target is given on the
# command line.
# This allow a user to issue only 'make' to build a kernel including modules
# Defaults to vmlinux, but the arch makefile usually adds further targets
all: vmlinux

CFLAGS_GCOV	:= -fprofile-arcs -ftest-coverage \
	$(call cc-option,-fno-tree-loop-im) \
	$(call cc-disable-warning,maybe-uninitialized,)
export CFLAGS_GCOV

# The arch Makefiles can override CC_FLAGS_FTRACE. We may also append it later.
ifdef CONFIG_FUNCTION_TRACER
  CC_FLAGS_FTRACE := -pg
endif

RETPOLINE_CFLAGS_GCC := -mindirect-branch=thunk-extern -mindirect-branch-register
RETPOLINE_VDSO_CFLAGS_GCC := -mindirect-branch=thunk-inline -mindirect-branch-register
RETPOLINE_CFLAGS_CLANG := -mretpoline-external-thunk
RETPOLINE_VDSO_CFLAGS_CLANG := -mretpoline
RETPOLINE_CFLAGS := $(call cc-option,$(RETPOLINE_CFLAGS_GCC),$(call cc-option,$(RETPOLINE_CFLAGS_CLANG)))
RETPOLINE_VDSO_CFLAGS := $(call cc-option,$(RETPOLINE_VDSO_CFLAGS_GCC),$(call cc-option,$(RETPOLINE_VDSO_CFLAGS_CLANG)))
export RETPOLINE_CFLAGS
export RETPOLINE_VDSO_CFLAGS

include $(srctree)/arch/$(SRCARCH)/Makefile

ifdef need-config
ifdef may-sync-config
# Read in dependencies to all Kconfig* files, make sure to run syncconfig if
# changes are detected. This should be included after arch/$(SRCARCH)/Makefile
# because some architectures define CROSS_COMPILE there.
include include/config/auto.conf.cmd

$(KCONFIG_CONFIG):
	@echo >&2 '***'
	@echo >&2 '*** Configuration file "$@" not found!'
	@echo >&2 '***'
	@echo >&2 '*** Please run some configurator (e.g. "make oldconfig" or'
	@echo >&2 '*** "make menuconfig" or "make xconfig").'
	@echo >&2 '***'
	@/bin/false

# The actual configuration files used during the build are stored in
# include/generated/ and include/config/. Update them if .config is newer than
# include/config/auto.conf (which mirrors .config).
#
# This exploits the 'multi-target pattern rule' trick.
# The syncconfig should be executed only once to make all the targets.
# (Note: use the grouped target '&:' when we bump to GNU Make 4.3)
quiet_cmd_syncconfig = SYNC    $@
      cmd_syncconfig = $(MAKE) -f $(srctree)/Makefile syncconfig

%/config/auto.conf %/config/auto.conf.cmd %/generated/autoconf.h: $(KCONFIG_CONFIG)
	+$(call cmd,syncconfig)
else # !may-sync-config
# External modules and some install targets need include/generated/autoconf.h
# and include/config/auto.conf but do not care if they are up-to-date.
# Use auto.conf to trigger the test
PHONY += include/config/auto.conf

include/config/auto.conf:
	$(Q)test -e include/generated/autoconf.h -a -e $@ || (		\
	echo >&2;							\
	echo >&2 "  ERROR: Kernel configuration is invalid.";		\
	echo >&2 "         include/generated/autoconf.h or $@ are missing.";\
	echo >&2 "         Run 'make oldconfig && make prepare' on kernel src to fix it.";	\
	echo >&2 ;							\
	/bin/false)

endif # may-sync-config
endif # need-config

KBUILD_CFLAGS	+= $(call cc-option,-fno-delete-null-pointer-checks,)
KBUILD_CFLAGS	+= $(call cc-disable-warning,frame-address,)
KBUILD_CFLAGS	+= $(call cc-disable-warning, format-truncation)
KBUILD_CFLAGS	+= $(call cc-disable-warning, format-overflow)
KBUILD_CFLAGS	+= $(call cc-disable-warning, address-of-packed-member)

ifdef CONFIG_CC_OPTIMIZE_FOR_PERFORMANCE
KBUILD_CFLAGS += -O2
else ifdef CONFIG_CC_OPTIMIZE_FOR_PERFORMANCE_O3
KBUILD_CFLAGS += -O3
else ifdef CONFIG_CC_OPTIMIZE_FOR_SIZE
KBUILD_CFLAGS += -Os
endif

# Tell gcc to never replace conditional load with a non-conditional one
KBUILD_CFLAGS	+= $(call cc-option,--param=allow-store-data-races=0)
KBUILD_CFLAGS	+= $(call cc-option,-fno-allow-store-data-races)

ifdef CONFIG_READABLE_ASM
# Disable optimizations that make assembler listings hard to read.
# reorder blocks reorders the control in the function
# ipa clone creates specialized cloned functions
# partial inlining inlines only parts of functions
KBUILD_CFLAGS += $(call cc-option,-fno-reorder-blocks,) \
                 $(call cc-option,-fno-ipa-cp-clone,) \
                 $(call cc-option,-fno-partial-inlining)
endif

ifneq ($(CONFIG_FRAME_WARN),0)
KBUILD_CFLAGS += -Wframe-larger-than=$(CONFIG_FRAME_WARN)
endif

stackp-flags-y                                    := -fno-stack-protector
stackp-flags-$(CONFIG_STACKPROTECTOR)             := -fstack-protector
stackp-flags-$(CONFIG_STACKPROTECTOR_STRONG)      := -fstack-protector-strong

KBUILD_CFLAGS += $(stackp-flags-y)

ifdef CONFIG_CC_IS_CLANG
KBUILD_CPPFLAGS += -Qunused-arguments
KBUILD_CFLAGS += -Wno-format-invalid-specifier
KBUILD_CFLAGS += -Wno-gnu
# CLANG uses a _MergedGlobals as optimization, but this breaks modpost, as the
# source of a reference will be _MergedGlobals and not on of the whitelisted names.
# See modpost pattern 2
KBUILD_CFLAGS += -mno-global-merge
else

# Warn about unmarked fall-throughs in switch statement.
# Disabled for clang while comment to attribute conversion happens and
# https://github.com/ClangBuiltLinux/linux/issues/636 is discussed.
KBUILD_CFLAGS += $(call cc-option,-Wimplicit-fallthrough,)
endif

# These warnings generated too much noise in a regular build.
# Use make W=1 to enable them (see scripts/Makefile.extrawarn)
KBUILD_CFLAGS += $(call cc-disable-warning, unused-but-set-variable)

KBUILD_CFLAGS += $(call cc-disable-warning, unused-const-variable)
ifdef CONFIG_FRAME_POINTER
KBUILD_CFLAGS	+= -fno-omit-frame-pointer -fno-optimize-sibling-calls
else
# Some targets (ARM with Thumb2, for example), can't be built with frame
# pointers.  For those, we don't have FUNCTION_TRACER automatically
# select FRAME_POINTER.  However, FUNCTION_TRACER adds -pg, and this is
# incompatible with -fomit-frame-pointer with current GCC, so we don't use
# -fomit-frame-pointer with FUNCTION_TRACER.
ifndef CONFIG_FUNCTION_TRACER
KBUILD_CFLAGS	+= -fomit-frame-pointer
endif
endif

# Initialize all stack variables with a 0xAA pattern.
ifdef CONFIG_INIT_STACK_ALL_PATTERN
KBUILD_CFLAGS	+= -ftrivial-auto-var-init=pattern
endif

# Initialize all stack variables with a zero value.
ifdef CONFIG_INIT_STACK_ALL_ZERO
# Future support for zero initialization is still being debated, see
# https://bugs.llvm.org/show_bug.cgi?id=45497. These flags are subject to being
# renamed or dropped.
KBUILD_CFLAGS	+= -ftrivial-auto-var-init=zero
KBUILD_CFLAGS	+= -enable-trivial-auto-var-init-zero-knowing-it-will-be-removed-from-clang
endif

# While VLAs have been removed, GCC produces unreachable stack probes
# for the randomize_kstack_offset feature. Disable it for all compilers.
KBUILD_CFLAGS	+= $(call cc-option, -fno-stack-clash-protection)

DEBUG_CFLAGS	:=

# Workaround for GCC versions < 5.0
# https://gcc.gnu.org/bugzilla/show_bug.cgi?id=61801
ifdef CONFIG_CC_IS_GCC
DEBUG_CFLAGS	+= $(call cc-ifversion, -lt, 0500, $(call cc-option, -fno-var-tracking-assignments))
endif

ifdef CONFIG_DEBUG_INFO

ifdef CONFIG_DEBUG_INFO_SPLIT
DEBUG_CFLAGS	+= -gsplit-dwarf
else
DEBUG_CFLAGS	+= -g
endif

ifneq ($(LLVM_IAS),1)
KBUILD_AFLAGS	+= -Wa,-gdwarf-2
endif

ifndef CONFIG_DEBUG_INFO_DWARF_TOOLCHAIN_DEFAULT
dwarf-version-$(CONFIG_DEBUG_INFO_DWARF4) := 4
dwarf-version-$(CONFIG_DEBUG_INFO_DWARF5) := 5
DEBUG_CFLAGS	+= -gdwarf-$(dwarf-version-y)
endif

ifdef CONFIG_DEBUG_INFO_REDUCED
DEBUG_CFLAGS	+= $(call cc-option, -femit-struct-debug-baseonly) \
		   $(call cc-option,-fno-var-tracking)
endif

ifdef CONFIG_DEBUG_INFO_COMPRESSED
DEBUG_CFLAGS	+= -gz=zlib
KBUILD_AFLAGS	+= -gz=zlib
KBUILD_LDFLAGS	+= --compress-debug-sections=zlib
endif

endif # CONFIG_DEBUG_INFO

KBUILD_CFLAGS += $(DEBUG_CFLAGS)
export DEBUG_CFLAGS

ifdef CONFIG_FUNCTION_TRACER
ifdef CONFIG_FTRACE_MCOUNT_USE_CC
  CC_FLAGS_FTRACE	+= -mrecord-mcount
  ifdef CONFIG_HAVE_NOP_MCOUNT
    ifeq ($(call cc-option-yn, -mnop-mcount),y)
      CC_FLAGS_FTRACE	+= -mnop-mcount
      CC_FLAGS_USING	+= -DCC_USING_NOP_MCOUNT
    endif
  endif
endif
ifdef CONFIG_FTRACE_MCOUNT_USE_OBJTOOL
  CC_FLAGS_USING	+= -DCC_USING_NOP_MCOUNT
endif
ifdef CONFIG_FTRACE_MCOUNT_USE_RECORDMCOUNT
  ifdef CONFIG_HAVE_C_RECORDMCOUNT
    BUILD_C_RECORDMCOUNT := y
    export BUILD_C_RECORDMCOUNT
  endif
endif
ifdef CONFIG_HAVE_FENTRY
  ifeq ($(call cc-option-yn, -mfentry),y)
    CC_FLAGS_FTRACE	+= -mfentry
    CC_FLAGS_USING	+= -DCC_USING_FENTRY
  endif
endif
export CC_FLAGS_FTRACE
KBUILD_CFLAGS	+= $(CC_FLAGS_FTRACE) $(CC_FLAGS_USING)
KBUILD_AFLAGS	+= $(CC_FLAGS_USING)
endif

# We trigger additional mismatches with less inlining
ifdef CONFIG_DEBUG_SECTION_MISMATCH
KBUILD_CFLAGS += $(call cc-option, -fno-inline-functions-called-once)
endif

ifdef CONFIG_LD_DEAD_CODE_DATA_ELIMINATION
KBUILD_CFLAGS_KERNEL += -ffunction-sections -fdata-sections
LDFLAGS_vmlinux += --gc-sections
endif

ifdef CONFIG_SHADOW_CALL_STACK
CC_FLAGS_SCS	:= -fsanitize=shadow-call-stack
KBUILD_CFLAGS	+= $(CC_FLAGS_SCS)
export CC_FLAGS_SCS
endif

ifdef CONFIG_LTO_CLANG
ifdef CONFIG_LTO_CLANG_THIN
CC_FLAGS_LTO	:= -flto=thin -fsplit-lto-unit
KBUILD_LDFLAGS	+= --thinlto-cache-dir=$(extmod_prefix).thinlto-cache
else
CC_FLAGS_LTO	:= -flto
endif
CC_FLAGS_LTO	+= -fvisibility=hidden

# Limit inlining across translation units to reduce binary size
KBUILD_LDFLAGS += -mllvm -import-instr-limit=5
endif

ifdef CONFIG_LTO
KBUILD_CFLAGS	+= -fno-lto $(CC_FLAGS_LTO)
KBUILD_AFLAGS	+= -fno-lto
export CC_FLAGS_LTO
endif

ifdef CONFIG_CFI_CLANG
CC_FLAGS_CFI	:= -fsanitize=cfi \
		   -fsanitize-cfi-cross-dso \
		   -fno-sanitize-cfi-canonical-jump-tables \
		   -fno-sanitize-trap=cfi \
		   -fno-sanitize-blacklist

ifdef CONFIG_CFI_PERMISSIVE
CC_FLAGS_CFI	+= -fsanitize-recover=cfi
endif

# If LTO flags are filtered out, we must also filter out CFI.
CC_FLAGS_LTO	+= $(CC_FLAGS_CFI)
KBUILD_CFLAGS	+= $(CC_FLAGS_CFI)
export CC_FLAGS_CFI
endif

ifdef CONFIG_DEBUG_FORCE_FUNCTION_ALIGN_32B
KBUILD_CFLAGS += -falign-functions=32
endif

# arch Makefile may override CC so keep this after arch Makefile is included
NOSTDINC_FLAGS += -nostdinc -isystem $(shell $(CC) -print-file-name=include)

# warn about C99 declaration after statement
KBUILD_CFLAGS += -Wdeclaration-after-statement

# Variable Length Arrays (VLAs) should not be used anywhere in the kernel
KBUILD_CFLAGS += -Wvla

# disable pointer signed / unsigned warnings in gcc 4.0
KBUILD_CFLAGS += -Wno-pointer-sign

# disable stringop warnings in gcc 8+
KBUILD_CFLAGS += $(call cc-disable-warning, stringop-truncation)

# We'll want to enable this eventually, but it's not going away for 5.7 at least
KBUILD_CFLAGS += $(call cc-disable-warning, zero-length-bounds)
KBUILD_CFLAGS += $(call cc-disable-warning, array-bounds)
KBUILD_CFLAGS += $(call cc-disable-warning, stringop-overflow)

# Another good warning that we'll want to enable eventually
KBUILD_CFLAGS += $(call cc-disable-warning, restrict)

# Enabled with W=2, disabled by default as noisy
KBUILD_CFLAGS += $(call cc-disable-warning, maybe-uninitialized)

# disable invalid "can't wrap" optimizations for signed / pointers
KBUILD_CFLAGS	+= -fno-strict-overflow

# Make sure -fstack-check isn't enabled (like gentoo apparently did)
KBUILD_CFLAGS  += -fno-stack-check

# conserve stack if available
KBUILD_CFLAGS   += $(call cc-option,-fconserve-stack)

# Prohibit date/time macros, which would make the build non-deterministic
KBUILD_CFLAGS   += -Werror=date-time

# enforce correct pointer usage
KBUILD_CFLAGS   += $(call cc-option,-Werror=incompatible-pointer-types)

# Require designated initializers for all marked structures
KBUILD_CFLAGS   += $(call cc-option,-Werror=designated-init)

# change __FILE__ to the relative path from the srctree
KBUILD_CPPFLAGS += $(call cc-option,-fmacro-prefix-map=$(srctree)/=)

# include additional Makefiles when needed
include-y			:= scripts/Makefile.extrawarn
include-$(CONFIG_KASAN)		+= scripts/Makefile.kasan
include-$(CONFIG_KCSAN)		+= scripts/Makefile.kcsan
include-$(CONFIG_UBSAN)		+= scripts/Makefile.ubsan
include-$(CONFIG_KCOV)		+= scripts/Makefile.kcov
include-$(CONFIG_GCC_PLUGINS)	+= scripts/Makefile.gcc-plugins

include $(addprefix $(srctree)/, $(include-y))

# scripts/Makefile.gcc-plugins is intentionally included last.
# Do not add $(call cc-option,...) below this line. When you build the kernel
# from the clean source tree, the GCC plugins do not exist at this point.

# Add user supplied CPPFLAGS, AFLAGS and CFLAGS as the last assignments
KBUILD_CPPFLAGS += $(KCPPFLAGS)
KBUILD_AFLAGS   += $(KAFLAGS)
KBUILD_CFLAGS   += $(KCFLAGS)

KBUILD_LDFLAGS_MODULE += --build-id=sha1
LDFLAGS_vmlinux += --build-id=sha1

ifeq ($(CONFIG_STRIP_ASM_SYMS),y)
LDFLAGS_vmlinux	+= $(call ld-option, -X,)
endif

ifeq ($(CONFIG_RELR),y)
LDFLAGS_vmlinux	+= --pack-dyn-relocs=relr
endif

# We never want expected sections to be placed heuristically by the
# linker. All sections should be explicitly named in the linker script.
ifdef CONFIG_LD_ORPHAN_WARN
LDFLAGS_vmlinux += --orphan-handling=warn
endif

# Align the bit size of userspace programs with the kernel
KBUILD_USERCFLAGS  += $(filter -m32 -m64 --target=%, $(KBUILD_CFLAGS))
KBUILD_USERLDFLAGS += $(filter -m32 -m64 --target=%, $(KBUILD_CFLAGS))

# make the checker run with the right architecture
CHECKFLAGS += --arch=$(ARCH)

# insure the checker run with the right endianness
CHECKFLAGS += $(if $(CONFIG_CPU_BIG_ENDIAN),-mbig-endian,-mlittle-endian)

# the checker needs the correct machine size
CHECKFLAGS += $(if $(CONFIG_64BIT),-m64,-m32)

# Default kernel image to build when no specific target is given.
# KBUILD_IMAGE may be overruled on the command line or
# set in the environment
# Also any assignments in arch/$(ARCH)/Makefile take precedence over
# this default value
export KBUILD_IMAGE ?= vmlinux

#
# INSTALL_PATH specifies where to place the updated kernel and system map
# images. Default is /boot, but you can set it to other values
export	INSTALL_PATH ?= /boot

#
# INSTALL_DTBS_PATH specifies a prefix for relocations required by build roots.
# Like INSTALL_MOD_PATH, it isn't defined in the Makefile, but can be passed as
# an argument if needed. Otherwise it defaults to the kernel install path
#
export INSTALL_DTBS_PATH ?= $(INSTALL_PATH)/dtbs/$(KERNELRELEASE)

#
# INSTALL_MOD_PATH specifies a prefix to MODLIB for module directory
# relocations required by build roots.  This is not defined in the
# makefile but the argument can be passed to make if needed.
#

MODLIB	= $(INSTALL_MOD_PATH)/lib/modules/$(KERNELRELEASE)
export MODLIB

HOST_LIBELF_LIBS = $(shell pkg-config libelf --libs 2>/dev/null || echo -lelf)

has_libelf = $(call try-run,\
               echo "int main() {}" | $(HOSTCC) $(KBUILD_HOSTLDFLAGS) -xc -o /dev/null $(HOST_LIBELF_LIBS) -,1,0)

ifdef CONFIG_STACK_VALIDATION
  ifeq ($(has_libelf),1)
    objtool_target := tools/objtool FORCE
  else
    SKIP_STACK_VALIDATION := 1
    export SKIP_STACK_VALIDATION
  endif
endif

PHONY += resolve_btfids_clean

resolve_btfids_O = $(abspath $(objtree))/tools/bpf/resolve_btfids

# tools/bpf/resolve_btfids directory might not exist
# in output directory, skip its clean in that case
resolve_btfids_clean:
ifneq ($(wildcard $(resolve_btfids_O)),)
	$(Q)$(MAKE) -sC $(srctree)/tools/bpf/resolve_btfids O=$(resolve_btfids_O) clean
endif

ifdef CONFIG_BPF
ifdef CONFIG_DEBUG_INFO_BTF
  ifeq ($(has_libelf),1)
    resolve_btfids_target := tools/bpf/resolve_btfids FORCE
  else
    ERROR_RESOLVE_BTFIDS := 1
  endif
endif # CONFIG_DEBUG_INFO_BTF
endif # CONFIG_BPF

PHONY += prepare0

export extmod_prefix = $(if $(KBUILD_EXTMOD),$(KBUILD_EXTMOD)/)
export MODORDER := $(extmod_prefix)modules.order
export MODULES_NSDEPS := $(extmod_prefix)modules.nsdeps

ifeq ($(KBUILD_EXTMOD),)
core-y		+= kernel/ certs/ mm/ fs/ ipc/ security/ crypto/ block/

vmlinux-dirs	:= $(patsubst %/,%,$(filter %/, \
		     $(core-y) $(core-m) $(drivers-y) $(drivers-m) \
		     $(libs-y) $(libs-m)))

vmlinux-alldirs	:= $(sort $(vmlinux-dirs) Documentation \
		     $(patsubst %/,%,$(filter %/, $(core-) \
			$(drivers-) $(libs-))))

subdir-modorder := $(addsuffix modules.order,$(filter %/, \
			$(core-y) $(core-m) $(libs-y) $(libs-m) \
			$(drivers-y) $(drivers-m)))

build-dirs	:= $(vmlinux-dirs)
clean-dirs	:= $(vmlinux-alldirs)

# Externally visible symbols (used by link-vmlinux.sh)
KBUILD_VMLINUX_OBJS := $(head-y) $(patsubst %/,%/built-in.a, $(core-y))
KBUILD_VMLINUX_OBJS += $(addsuffix built-in.a, $(filter %/, $(libs-y)))
ifdef CONFIG_MODULES
KBUILD_VMLINUX_OBJS += $(patsubst %/, %/lib.a, $(filter %/, $(libs-y)))
KBUILD_VMLINUX_LIBS := $(filter-out %/, $(libs-y))
else
KBUILD_VMLINUX_LIBS := $(patsubst %/,%/lib.a, $(libs-y))
endif
KBUILD_VMLINUX_OBJS += $(patsubst %/,%/built-in.a, $(drivers-y))

export KBUILD_VMLINUX_OBJS KBUILD_VMLINUX_LIBS
export KBUILD_LDS          := arch/$(SRCARCH)/kernel/vmlinux.lds
# used by scripts/Makefile.package
export KBUILD_ALLDIRS := $(sort $(filter-out arch/%,$(vmlinux-alldirs)) LICENSES arch include scripts tools)

vmlinux-deps := $(KBUILD_LDS) $(KBUILD_VMLINUX_OBJS) $(KBUILD_VMLINUX_LIBS)

# Recurse until adjust_autoksyms.sh is satisfied
PHONY += autoksyms_recursive
ifdef CONFIG_TRIM_UNUSED_KSYMS
# For the kernel to actually contain only the needed exported symbols,
# we have to build modules as well to determine what those symbols are.
# (this can be evaluated only once include/config/auto.conf has been included)
KBUILD_MODULES := 1

autoksyms_recursive: descend modules.order
	$(Q)$(CONFIG_SHELL) $(srctree)/scripts/adjust_autoksyms.sh \
	  "$(MAKE) -f $(srctree)/Makefile vmlinux"
endif

autoksyms_h := $(if $(CONFIG_TRIM_UNUSED_KSYMS), include/generated/autoksyms.h)

quiet_cmd_autoksyms_h = GEN     $@
      cmd_autoksyms_h = mkdir -p $(dir $@); \
			$(CONFIG_SHELL) $(srctree)/scripts/gen_autoksyms.sh $@

$(autoksyms_h):
	$(call cmd,autoksyms_h)

ARCH_POSTLINK := $(wildcard $(srctree)/arch/$(SRCARCH)/Makefile.postlink)

# Final link of vmlinux with optional arch pass after final link
cmd_link-vmlinux =                                                 \
	$(CONFIG_SHELL) $< "$(LD)" "$(KBUILD_LDFLAGS)" "$(LDFLAGS_vmlinux)";    \
	$(if $(ARCH_POSTLINK), $(MAKE) -f $(ARCH_POSTLINK) $@, true)

vmlinux: scripts/link-vmlinux.sh autoksyms_recursive $(vmlinux-deps) FORCE
	+$(call if_changed_dep,link-vmlinux)

targets := vmlinux

# The actual objects are generated when descending,
# make sure no implicit rule kicks in
$(sort $(vmlinux-deps) $(subdir-modorder)): descend ;

filechk_kernel.release = \
	echo "$(KERNELVERSION)$$($(CONFIG_SHELL) $(srctree)/scripts/setlocalversion $(srctree))"

# Store (new) KERNELRELEASE string in include/config/kernel.release
include/config/kernel.release: FORCE
	$(call filechk,kernel.release)

# Additional helpers built in scripts/
# Carefully list dependencies so we do not try to build scripts twice
# in parallel
PHONY += scripts
scripts: scripts_basic scripts_dtc
	$(Q)$(MAKE) $(build)=$(@)

# Things we need to do before we recursively start building the kernel
# or the modules are listed in "prepare".
# A multi level approach is used. prepareN is processed before prepareN-1.
# archprepare is used in arch Makefiles and when processed asm symlink,
# version.h and scripts_basic is processed / created.

PHONY += prepare archprepare

archprepare: outputmakefile archheaders archscripts scripts include/config/kernel.release \
	asm-generic $(version_h) $(autoksyms_h) include/generated/utsrelease.h \
	include/generated/autoconf.h remove-stale-files

prepare0: archprepare
	$(Q)$(MAKE) $(build)=scripts/mod
	$(Q)$(MAKE) $(build)=.

# All the preparing..
prepare: prepare0 prepare-objtool prepare-resolve_btfids

PHONY += remove-stale-files
remove-stale-files:
	$(Q)$(srctree)/scripts/remove-stale-files

# Support for using generic headers in asm-generic
asm-generic := -f $(srctree)/scripts/Makefile.asm-generic obj

PHONY += asm-generic uapi-asm-generic
asm-generic: uapi-asm-generic
	$(Q)$(MAKE) $(asm-generic)=arch/$(SRCARCH)/include/generated/asm \
	generic=include/asm-generic
uapi-asm-generic:
	$(Q)$(MAKE) $(asm-generic)=arch/$(SRCARCH)/include/generated/uapi/asm \
	generic=include/uapi/asm-generic

PHONY += prepare-objtool prepare-resolve_btfids
prepare-objtool: $(objtool_target)
ifeq ($(SKIP_STACK_VALIDATION),1)
ifdef CONFIG_FTRACE_MCOUNT_USE_OBJTOOL
	@echo "error: Cannot generate __mcount_loc for CONFIG_DYNAMIC_FTRACE=y, please install libelf-dev, libelf-devel or elfutils-libelf-devel" >&2
	@false
endif
ifdef CONFIG_UNWINDER_ORC
	@echo "error: Cannot generate ORC metadata for CONFIG_UNWINDER_ORC=y, please install libelf-dev, libelf-devel or elfutils-libelf-devel" >&2
	@false
else
	@echo "warning: Cannot use CONFIG_STACK_VALIDATION=y, please install libelf-dev, libelf-devel or elfutils-libelf-devel" >&2
endif
endif

prepare-resolve_btfids: $(resolve_btfids_target)
ifeq ($(ERROR_RESOLVE_BTFIDS),1)
	@echo "error: Cannot resolve BTF IDs for CONFIG_DEBUG_INFO_BTF, please install libelf-dev, libelf-devel or elfutils-libelf-devel" >&2
	@false
endif
# Generate some files
# ---------------------------------------------------------------------------

# KERNELRELEASE can change from a few different places, meaning version.h
# needs to be updated, so this check is forced on all builds

uts_len := 64
define filechk_utsrelease.h
	if [ `echo -n "$(KERNELRELEASE)" | wc -c ` -gt $(uts_len) ]; then \
	  echo '"$(KERNELRELEASE)" exceeds $(uts_len) characters' >&2;    \
	  exit 1;                                                         \
	fi;                                                               \
	echo \#define UTS_RELEASE \"$(KERNELRELEASE)\"
endef

define filechk_version.h
	if [ $(SUBLEVEL) -gt 255 ]; then                                 \
		echo \#define LINUX_VERSION_CODE $(shell                 \
		expr $(VERSION) \* 65536 + $(PATCHLEVEL) \* 256 + 255); \
	else                                                             \
		echo \#define LINUX_VERSION_CODE $(shell                 \
		expr $(VERSION) \* 65536 + $(PATCHLEVEL) \* 256 + $(SUBLEVEL)); \
	fi;                                                              \
	echo '#define KERNEL_VERSION(a,b,c) (((a) << 16) + ((b) << 8) +  \
	((c) > 255 ? 255 : (c)))';                                       \
	echo \#define LINUX_VERSION_MAJOR $(VERSION);                    \
	echo \#define LINUX_VERSION_PATCHLEVEL $(PATCHLEVEL);            \
	echo \#define LINUX_VERSION_SUBLEVEL $(SUBLEVEL)
endef

$(version_h): PATCHLEVEL := $(if $(PATCHLEVEL), $(PATCHLEVEL), 0)
$(version_h): SUBLEVEL := $(if $(SUBLEVEL), $(SUBLEVEL), 0)
$(version_h): FORCE
	$(call filechk,version.h)

include/generated/utsrelease.h: include/config/kernel.release FORCE
	$(call filechk,utsrelease.h)

PHONY += headerdep
headerdep:
	$(Q)find $(srctree)/include/ -name '*.h' | xargs --max-args 1 \
	$(srctree)/scripts/headerdep.pl -I$(srctree)/include

# ---------------------------------------------------------------------------
# Kernel headers

#Default location for installed headers
export INSTALL_HDR_PATH = $(objtree)/usr

quiet_cmd_headers_install = INSTALL $(INSTALL_HDR_PATH)/include
      cmd_headers_install = \
	mkdir -p $(INSTALL_HDR_PATH); \
	rsync -mrl --include='*/' --include='*\.h' --exclude='*' \
	usr/include $(INSTALL_HDR_PATH)

PHONY += headers_install
headers_install: headers
	$(call cmd,headers_install)

PHONY += archheaders archscripts

hdr-inst := -f $(srctree)/scripts/Makefile.headersinst obj

PHONY += headers
headers: $(version_h) scripts_unifdef uapi-asm-generic archheaders archscripts
	$(if $(wildcard $(srctree)/arch/$(SRCARCH)/include/uapi/asm/Kbuild),, \
	  $(error Headers not exportable for the $(SRCARCH) architecture))
	$(Q)$(MAKE) $(hdr-inst)=include/uapi
	$(Q)$(MAKE) $(hdr-inst)=arch/$(SRCARCH)/include/uapi

# Deprecated. It is no-op now.
PHONY += headers_check
headers_check:
	@echo >&2 "=================== WARNING ==================="
	@echo >&2 "Since Linux 5.5, 'make headers_check' is no-op,"
	@echo >&2 "and will be removed after Linux 5.15 release."
	@echo >&2 "Please remove headers_check from your scripts."
	@echo >&2 "==============================================="

ifdef CONFIG_HEADERS_INSTALL
prepare: headers
endif

PHONY += scripts_unifdef
scripts_unifdef: scripts_basic
	$(Q)$(MAKE) $(build)=scripts scripts/unifdef

# ---------------------------------------------------------------------------
# Kernel selftest

PHONY += kselftest
kselftest:
	$(Q)$(MAKE) -C $(srctree)/tools/testing/selftests run_tests

kselftest-%: FORCE
	$(Q)$(MAKE) -C $(srctree)/tools/testing/selftests $*

PHONY += kselftest-merge
kselftest-merge:
	$(if $(wildcard $(objtree)/.config),, $(error No .config exists, config your kernel first!))
	$(Q)find $(srctree)/tools/testing/selftests -name config | \
		xargs $(srctree)/scripts/kconfig/merge_config.sh -m $(objtree)/.config
	$(Q)$(MAKE) -f $(srctree)/Makefile olddefconfig

# ---------------------------------------------------------------------------
# Devicetree files

ifneq ($(wildcard $(srctree)/arch/$(SRCARCH)/boot/dts/),)
dtstree := arch/$(SRCARCH)/boot/dts
endif

ifneq ($(dtstree),)

%.dtb: include/config/kernel.release scripts_dtc
	$(Q)$(MAKE) $(build)=$(dtstree) $(dtstree)/$@

%.dtbo: include/config/kernel.release scripts_dtc
	$(Q)$(MAKE) $(build)=$(dtstree) $(dtstree)/$@

PHONY += dtbs dtbs_install dtbs_check
dtbs: include/config/kernel.release scripts_dtc
	$(Q)$(MAKE) $(build)=$(dtstree)

ifneq ($(filter dtbs_check, $(MAKECMDGOALS)),)
export CHECK_DTBS=y
dtbs: dt_binding_check
endif

dtbs_check: dtbs

dtbs_install:
	$(Q)$(MAKE) $(dtbinst)=$(dtstree) dst=$(INSTALL_DTBS_PATH)

ifdef CONFIG_OF_EARLY_FLATTREE
all: dtbs
endif

endif

PHONY += scripts_dtc
scripts_dtc: scripts_basic
	$(Q)$(MAKE) $(build)=scripts/dtc

ifneq ($(filter dt_binding_check, $(MAKECMDGOALS)),)
export CHECK_DT_BINDING=y
endif

PHONY += dt_binding_check
dt_binding_check: scripts_dtc
	$(Q)$(MAKE) $(build)=Documentation/devicetree/bindings

# ---------------------------------------------------------------------------
# Modules

ifdef CONFIG_MODULES

# By default, build modules as well

all: modules

# When we're building modules with modversions, we need to consider
# the built-in objects during the descend as well, in order to
# make sure the checksums are up to date before we record them.
ifdef CONFIG_MODVERSIONS
  KBUILD_BUILTIN := 1
endif

# Build modules
#
# A module can be listed more than once in obj-m resulting in
# duplicate lines in modules.order files.  Those are removed
# using awk while concatenating to the final file.

PHONY += modules
modules: $(if $(KBUILD_BUILTIN),vmlinux) modules_check modules_prepare

cmd_modules_order = $(AWK) '!x[$$0]++' $(real-prereqs) > $@

modules.order: $(subdir-modorder) FORCE
	$(call if_changed,modules_order)

targets += modules.order

# Target to prepare building external modules
PHONY += modules_prepare
modules_prepare: prepare
	$(Q)$(MAKE) $(build)=scripts scripts/module.lds

export modules_sign_only :=

ifeq ($(CONFIG_MODULE_SIG),y)
PHONY += modules_sign
modules_sign: modules_install
	@:

# modules_sign is a subset of modules_install.
# 'make modules_install modules_sign' is equivalent to 'make modules_install'.
ifeq ($(filter modules_install,$(MAKECMDGOALS)),)
modules_sign_only := y
endif
endif

modinst_pre :=
ifneq ($(filter modules_install,$(MAKECMDGOALS)),)
modinst_pre := __modinst_pre
endif

modules_install: $(modinst_pre)
PHONY += __modinst_pre
__modinst_pre:
	@rm -rf $(MODLIB)/kernel
	@rm -f $(MODLIB)/source
	@mkdir -p $(MODLIB)/kernel
	@ln -s $(abspath $(srctree)) $(MODLIB)/source
	@if [ ! $(objtree) -ef  $(MODLIB)/build ]; then \
		rm -f $(MODLIB)/build ; \
		ln -s $(CURDIR) $(MODLIB)/build ; \
	fi
	@sed 's:^:kernel/:' modules.order > $(MODLIB)/modules.order
	@cp -f modules.builtin $(MODLIB)/
	@cp -f $(objtree)/modules.builtin.modinfo $(MODLIB)/

endif # CONFIG_MODULES

###
# Cleaning is done on three levels.
# make clean     Delete most generated files
#                Leave enough to build external modules
# make mrproper  Delete the current configuration, and all generated files
# make distclean Remove editor backup files, patch leftover files and the like

# Directories & files removed with 'make clean'
CLEAN_FILES += include/ksym vmlinux.symvers modules-only.symvers \
	       modules.builtin modules.builtin.modinfo modules.nsdeps \
	       compile_commands.json .thinlto-cache

# Directories & files removed with 'make mrproper'
MRPROPER_FILES += include/config include/generated          \
		  arch/$(SRCARCH)/include/generated .tmp_objdiff \
		  debian snap tar-install \
		  .config .config.old .version \
		  Module.symvers \
		  certs/signing_key.pem certs/signing_key.x509 \
		  certs/x509.genkey \
		  vmlinux-gdb.py \
		  *.spec

# clean - Delete most, but leave enough to build external modules
#
clean: rm-files := $(CLEAN_FILES)

PHONY += archclean vmlinuxclean

vmlinuxclean:
	$(Q)$(CONFIG_SHELL) $(srctree)/scripts/link-vmlinux.sh clean
	$(Q)$(if $(ARCH_POSTLINK), $(MAKE) -f $(ARCH_POSTLINK) clean)

clean: archclean vmlinuxclean resolve_btfids_clean

# mrproper - Delete all generated files, including .config
#
mrproper: rm-files := $(wildcard $(MRPROPER_FILES))
mrproper-dirs      := $(addprefix _mrproper_,scripts)

PHONY += $(mrproper-dirs) mrproper
$(mrproper-dirs):
	$(Q)$(MAKE) $(clean)=$(patsubst _mrproper_%,%,$@)

mrproper: clean $(mrproper-dirs)
	$(call cmd,rmfiles)

# distclean
#
PHONY += distclean

distclean: mrproper
	@find . $(RCS_FIND_IGNORE) \
		\( -name '*.orig' -o -name '*.rej' -o -name '*~' \
		-o -name '*.bak' -o -name '#*#' -o -name '*%' \
		-o -name 'core' -o -name tags -o -name TAGS -o -name 'cscope*' \
		-o -name GPATH -o -name GRTAGS -o -name GSYMS -o -name GTAGS \) \
		-type f -print | xargs rm -f


# Packaging of the kernel to various formats
# ---------------------------------------------------------------------------

%src-pkg: FORCE
	$(Q)$(MAKE) -f $(srctree)/scripts/Makefile.package $@
%pkg: include/config/kernel.release FORCE
	$(Q)$(MAKE) -f $(srctree)/scripts/Makefile.package $@

# Brief documentation of the typical targets used
# ---------------------------------------------------------------------------

boards := $(wildcard $(srctree)/arch/$(SRCARCH)/configs/*_defconfig)
boards := $(sort $(notdir $(boards)))
board-dirs := $(dir $(wildcard $(srctree)/arch/$(SRCARCH)/configs/*/*_defconfig))
board-dirs := $(sort $(notdir $(board-dirs:/=)))

PHONY += help
help:
	@echo  'Cleaning targets:'
	@echo  '  clean		  - Remove most generated files but keep the config and'
	@echo  '                    enough build support to build external modules'
	@echo  '  mrproper	  - Remove all generated files + config + various backup files'
	@echo  '  distclean	  - mrproper + remove editor backup and patch files'
	@echo  ''
	@echo  'Configuration targets:'
	@$(MAKE) -f $(srctree)/scripts/kconfig/Makefile help
	@echo  ''
	@echo  'Other generic targets:'
	@echo  '  all		  - Build all targets marked with [*]'
	@echo  '* vmlinux	  - Build the bare kernel'
	@echo  '* modules	  - Build all modules'
	@echo  '  modules_install - Install all modules to INSTALL_MOD_PATH (default: /)'
	@echo  '  dir/            - Build all files in dir and below'
	@echo  '  dir/file.[ois]  - Build specified target only'
	@echo  '  dir/file.ll     - Build the LLVM assembly file'
	@echo  '                    (requires compiler support for LLVM assembly generation)'
	@echo  '  dir/file.lst    - Build specified mixed source/assembly target only'
	@echo  '                    (requires a recent binutils and recent build (System.map))'
	@echo  '  dir/file.ko     - Build module including final link'
	@echo  '  modules_prepare - Set up for building external modules'
	@echo  '  tags/TAGS	  - Generate tags file for editors'
	@echo  '  cscope	  - Generate cscope index'
	@echo  '  gtags           - Generate GNU GLOBAL index'
	@echo  '  kernelrelease	  - Output the release version string (use with make -s)'
	@echo  '  kernelversion	  - Output the version stored in Makefile (use with make -s)'
	@echo  '  image_name	  - Output the image name (use with make -s)'
	@echo  '  headers_install - Install sanitised kernel headers to INSTALL_HDR_PATH'; \
	 echo  '                    (default: $(INSTALL_HDR_PATH))'; \
	 echo  ''
	@echo  'Static analysers:'
	@echo  '  checkstack      - Generate a list of stack hogs'
	@echo  '  versioncheck    - Sanity check on version.h usage'
	@echo  '  includecheck    - Check for duplicate included header files'
	@echo  '  export_report   - List the usages of all exported symbols'
	@echo  '  headerdep       - Detect inclusion cycles in headers'
	@echo  '  coccicheck      - Check with Coccinelle'
	@echo  '  clang-analyzer  - Check with clang static analyzer'
	@echo  '  clang-tidy      - Check with clang-tidy'
	@echo  ''
	@echo  'Tools:'
	@echo  '  nsdeps          - Generate missing symbol namespace dependencies'
	@echo  ''
	@echo  'Kernel selftest:'
	@echo  '  kselftest         - Build and run kernel selftest'
	@echo  '                      Build, install, and boot kernel before'
	@echo  '                      running kselftest on it'
	@echo  '                      Run as root for full coverage'
	@echo  '  kselftest-all     - Build kernel selftest'
	@echo  '  kselftest-install - Build and install kernel selftest'
	@echo  '  kselftest-clean   - Remove all generated kselftest files'
	@echo  '  kselftest-merge   - Merge all the config dependencies of'
	@echo  '		      kselftest to existing .config.'
	@echo  ''
	@$(if $(dtstree), \
		echo 'Devicetree:'; \
		echo '* dtbs             - Build device tree blobs for enabled boards'; \
		echo '  dtbs_install     - Install dtbs to $(INSTALL_DTBS_PATH)'; \
		echo '  dt_binding_check - Validate device tree binding documents'; \
		echo '  dtbs_check       - Validate device tree source files';\
		echo '')

	@echo 'Userspace tools targets:'
	@echo '  use "make tools/help"'
	@echo '  or  "cd tools; make help"'
	@echo  ''
	@echo  'Kernel packaging:'
	@$(MAKE) -f $(srctree)/scripts/Makefile.package help
	@echo  ''
	@echo  'Documentation targets:'
	@$(MAKE) -f $(srctree)/Documentation/Makefile dochelp
	@echo  ''
	@echo  'Architecture specific targets ($(SRCARCH)):'
	@$(if $(archhelp),$(archhelp),\
		echo '  No architecture specific help defined for $(SRCARCH)')
	@echo  ''
	@$(if $(boards), \
		$(foreach b, $(boards), \
		printf "  %-27s - Build for %s\\n" $(b) $(subst _defconfig,,$(b));) \
		echo '')
	@$(if $(board-dirs), \
		$(foreach b, $(board-dirs), \
		printf "  %-16s - Show %s-specific targets\\n" help-$(b) $(b);) \
		printf "  %-16s - Show all of the above\\n" help-boards; \
		echo '')

	@echo  '  make V=0|1 [targets] 0 => quiet build (default), 1 => verbose build'
	@echo  '  make V=2   [targets] 2 => give reason for rebuild of target'
	@echo  '  make O=dir [targets] Locate all output files in "dir", including .config'
	@echo  '  make C=1   [targets] Check re-compiled c source with $$CHECK'
	@echo  '                       (sparse by default)'
	@echo  '  make C=2   [targets] Force check of all c source with $$CHECK'
	@echo  '  make RECORDMCOUNT_WARN=1 [targets] Warn about ignored mcount sections'
	@echo  '  make W=n   [targets] Enable extra build checks, n=1,2,3 where'
	@echo  '		1: warnings which may be relevant and do not occur too often'
	@echo  '		2: warnings which occur quite often but may still be relevant'
	@echo  '		3: more obscure warnings, can most likely be ignored'
	@echo  '		Multiple levels can be combined with W=12 or W=123'
	@echo  ''
	@echo  'Execute "make" or "make all" to build all targets marked with [*] '
	@echo  'For further info see the ./README file'


help-board-dirs := $(addprefix help-,$(board-dirs))

help-boards: $(help-board-dirs)

boards-per-dir = $(sort $(notdir $(wildcard $(srctree)/arch/$(SRCARCH)/configs/$*/*_defconfig)))

$(help-board-dirs): help-%:
	@echo  'Architecture specific targets ($(SRCARCH) $*):'
	@$(if $(boards-per-dir), \
		$(foreach b, $(boards-per-dir), \
		printf "  %-24s - Build for %s\\n" $*/$(b) $(subst _defconfig,,$(b));) \
		echo '')


# Documentation targets
# ---------------------------------------------------------------------------
DOC_TARGETS := xmldocs latexdocs pdfdocs htmldocs epubdocs cleandocs \
	       linkcheckdocs dochelp refcheckdocs
PHONY += $(DOC_TARGETS)
$(DOC_TARGETS):
	$(Q)$(MAKE) $(build)=Documentation $@

# Misc
# ---------------------------------------------------------------------------

PHONY += scripts_gdb
scripts_gdb: prepare0
	$(Q)$(MAKE) $(build)=scripts/gdb
	$(Q)ln -fsn $(abspath $(srctree)/scripts/gdb/vmlinux-gdb.py)

ifdef CONFIG_GDB_SCRIPTS
all: scripts_gdb
endif

else # KBUILD_EXTMOD

###
# External module support.
# When building external modules the kernel used as basis is considered
# read-only, and no consistency checks are made and the make
# system is not used on the basis kernel. If updates are required
# in the basis kernel ordinary make commands (without M=...) must be used.

# We are always building only modules.
KBUILD_BUILTIN :=
KBUILD_MODULES := 1

build-dirs := $(KBUILD_EXTMOD)
$(MODORDER): descend
	@:

compile_commands.json: $(extmod_prefix)compile_commands.json
PHONY += compile_commands.json

clean-dirs := $(KBUILD_EXTMOD)
clean: rm-files := $(KBUILD_EXTMOD)/Module.symvers $(KBUILD_EXTMOD)/modules.nsdeps \
	$(KBUILD_EXTMOD)/compile_commands.json $(KBUILD_EXTMOD)/.thinlto-cache

PHONY += help
help:
	@echo  '  Building external modules.'
	@echo  '  Syntax: make -C path/to/kernel/src M=$$PWD target'
	@echo  ''
	@echo  '  modules         - default target, build the module(s)'
	@echo  '  modules_install - install the module'
	@echo  '  clean           - remove generated files in module directory only'
	@echo  ''

# no-op for external module builds
PHONY += prepare modules_prepare

endif # KBUILD_EXTMOD

# ---------------------------------------------------------------------------
# Modules

PHONY += modules modules_install

ifdef CONFIG_MODULES

modules: modules_check
	$(Q)$(MAKE) -f $(srctree)/scripts/Makefile.modpost

PHONY += modules_check
modules_check: $(MODORDER)
	$(Q)$(CONFIG_SHELL) $(srctree)/scripts/modules-check.sh $<

quiet_cmd_depmod = DEPMOD  $(MODLIB)
      cmd_depmod = $(CONFIG_SHELL) $(srctree)/scripts/depmod.sh $(DEPMOD) \
                   $(KERNELRELEASE)

modules_install:
	$(Q)$(MAKE) -f $(srctree)/scripts/Makefile.modinst
	$(call cmd,depmod)

else # CONFIG_MODULES

# Modules not configured
# ---------------------------------------------------------------------------

modules modules_install:
	@echo >&2 '***'
	@echo >&2 '*** The present kernel configuration has modules disabled.'
	@echo >&2 '*** To use the module feature, please run "make menuconfig" etc.'
	@echo >&2 '*** to enable CONFIG_MODULES.'
	@echo >&2 '***'
	@exit 1

endif # CONFIG_MODULES

# Single targets
# ---------------------------------------------------------------------------
# To build individual files in subdirectories, you can do like this:
#
#   make foo/bar/baz.s
#
# The supported suffixes for single-target are listed in 'single-targets'
#
# To build only under specific subdirectories, you can do like this:
#
#   make foo/bar/baz/

ifdef single-build

# .ko is special because modpost is needed
single-ko := $(sort $(filter %.ko, $(MAKECMDGOALS)))
single-no-ko := $(sort $(patsubst %.ko,%.mod, $(MAKECMDGOALS)))

$(single-ko): single_modpost
	@:
$(single-no-ko): descend
	@:

ifeq ($(KBUILD_EXTMOD),)
# For the single build of in-tree modules, use a temporary file to avoid
# the situation of modules_install installing an invalid modules.order.
MODORDER := .modules.tmp
endif

PHONY += single_modpost
single_modpost: $(single-no-ko) modules_prepare
	$(Q){ $(foreach m, $(single-ko), echo $(extmod_prefix)$m;) } > $(MODORDER)
	$(Q)$(MAKE) -f $(srctree)/scripts/Makefile.modpost

KBUILD_MODULES := 1

export KBUILD_SINGLE_TARGETS := $(addprefix $(extmod_prefix), $(single-no-ko))

# trim unrelated directories
build-dirs := $(foreach d, $(build-dirs), \
			$(if $(filter $(d)/%, $(KBUILD_SINGLE_TARGETS)), $(d)))

endif

ifndef CONFIG_MODULES
KBUILD_MODULES :=
endif

# Handle descending into subdirectories listed in $(build-dirs)
# Preset locale variables to speed up the build process. Limit locale
# tweaks to this spot to avoid wrong language settings when running
# make menuconfig etc.
# Error messages still appears in the original language
PHONY += descend $(build-dirs)
descend: $(build-dirs)
$(build-dirs): prepare
	$(Q)$(MAKE) $(build)=$@ \
	single-build=$(if $(filter-out $@/, $(filter $@/%, $(KBUILD_SINGLE_TARGETS))),1) \
	need-builtin=1 need-modorder=1

clean-dirs := $(addprefix _clean_, $(clean-dirs))
PHONY += $(clean-dirs) clean
$(clean-dirs):
	$(Q)$(MAKE) $(clean)=$(patsubst _clean_%,%,$@)

clean: $(clean-dirs)
	$(call cmd,rmfiles)
	@find $(if $(KBUILD_EXTMOD), $(KBUILD_EXTMOD), .) $(RCS_FIND_IGNORE) \
		\( -name '*.[aios]' -o -name '*.ko' -o -name '.*.cmd' \
		-o -name '*.ko.*' \
		-o -name '*.dtb' -o -name '*.dtbo' -o -name '*.dtb.S' -o -name '*.dt.yaml' \
		-o -name '*.dwo' -o -name '*.lst' \
		-o -name '*.su' -o -name '*.mod' \
		-o -name '.*.d' -o -name '.*.tmp' -o -name '*.mod.c' \
		-o -name '*.lex.c' -o -name '*.tab.[ch]' \
		-o -name '*.asn1.[ch]' \
		-o -name '*.symtypes' -o -name 'modules.order' \
		-o -name '.tmp_*.o.*' \
		-o -name '*.c.[012]*.*' \
		-o -name '*.ll' \
		-o -name '*.gcno' \
		-o -name '*.*.symversions' \) -type f -print | xargs rm -f

# Generate tags for editors
# ---------------------------------------------------------------------------
quiet_cmd_tags = GEN     $@
      cmd_tags = $(BASH) $(srctree)/scripts/tags.sh $@

tags TAGS cscope gtags: FORCE
	$(call cmd,tags)

# Script to generate missing namespace dependencies
# ---------------------------------------------------------------------------

PHONY += nsdeps
nsdeps: export KBUILD_NSDEPS=1
nsdeps: modules
	$(Q)$(CONFIG_SHELL) $(srctree)/scripts/nsdeps

# Clang Tooling
# ---------------------------------------------------------------------------

quiet_cmd_gen_compile_commands = GEN     $@
      cmd_gen_compile_commands = $(PYTHON3) $< -a $(AR) -o $@ $(filter-out $<, $(real-prereqs))

$(extmod_prefix)compile_commands.json: scripts/clang-tools/gen_compile_commands.py \
	$(if $(KBUILD_EXTMOD),,$(KBUILD_VMLINUX_OBJS) $(KBUILD_VMLINUX_LIBS)) \
	$(if $(CONFIG_MODULES), $(MODORDER)) FORCE
	$(call if_changed,gen_compile_commands)

targets += $(extmod_prefix)compile_commands.json

PHONY += clang-tidy clang-analyzer

ifdef CONFIG_CC_IS_CLANG
quiet_cmd_clang_tools = CHECK   $<
      cmd_clang_tools = $(PYTHON3) $(srctree)/scripts/clang-tools/run-clang-tools.py $@ $<

clang-tidy clang-analyzer: $(extmod_prefix)compile_commands.json
	$(call cmd,clang_tools)
else
clang-tidy clang-analyzer:
	@echo "$@ requires CC=clang" >&2
	@false
endif

# Scripts to check various things for consistency
# ---------------------------------------------------------------------------

PHONY += includecheck versioncheck coccicheck export_report

includecheck:
	find $(srctree)/* $(RCS_FIND_IGNORE) \
		-name '*.[hcS]' -type f -print | sort \
		| xargs $(PERL) -w $(srctree)/scripts/checkincludes.pl

versioncheck:
	find $(srctree)/* $(RCS_FIND_IGNORE) \
		-name '*.[hcS]' -type f -print | sort \
		| xargs $(PERL) -w $(srctree)/scripts/checkversion.pl

coccicheck:
	$(Q)$(BASH) $(srctree)/scripts/$@

export_report:
	$(PERL) $(srctree)/scripts/export_report.pl

PHONY += checkstack kernelrelease kernelversion image_name

# UML needs a little special treatment here.  It wants to use the host
# toolchain, so needs $(SUBARCH) passed to checkstack.pl.  Everyone
# else wants $(ARCH), including people doing cross-builds, which means
# that $(SUBARCH) doesn't work here.
ifeq ($(ARCH), um)
CHECKSTACK_ARCH := $(SUBARCH)
else
CHECKSTACK_ARCH := $(ARCH)
endif
checkstack:
	$(OBJDUMP) -d vmlinux $$(find . -name '*.ko') | \
	$(PERL) $(srctree)/scripts/checkstack.pl $(CHECKSTACK_ARCH)

kernelrelease:
	@echo "$(KERNELVERSION)$$($(CONFIG_SHELL) $(srctree)/scripts/setlocalversion $(srctree))"

kernelversion:
	@echo $(KERNELVERSION)

image_name:
	@echo $(KBUILD_IMAGE)

# Clear a bunch of variables before executing the submake

ifeq ($(quiet),silent_)
tools_silent=s
endif

tools/: FORCE
	$(Q)mkdir -p $(objtree)/tools
	$(Q)$(MAKE) LDFLAGS= MAKEFLAGS="$(tools_silent) $(filter --j% -j,$(MAKEFLAGS))" O=$(abspath $(objtree)) subdir=tools -C $(srctree)/tools/

tools/%: FORCE
	$(Q)mkdir -p $(objtree)/tools
	$(Q)$(MAKE) LDFLAGS= MAKEFLAGS="$(tools_silent) $(filter --j% -j,$(MAKEFLAGS))" O=$(abspath $(objtree)) subdir=tools -C $(srctree)/tools/ $*

quiet_cmd_rmfiles = $(if $(wildcard $(rm-files)),CLEAN   $(wildcard $(rm-files)))
      cmd_rmfiles = rm -rf $(rm-files)

# read saved command lines for existing targets
existing-targets := $(wildcard $(sort $(targets)))

-include $(foreach f,$(existing-targets),$(dir $(f)).$(notdir $(f)).cmd)

endif # config-build
endif # mixed-build
endif # need-sub-make

PHONY += FORCE
FORCE:

# Declare the contents of the PHONY variable as phony.  We keep that
# information in a variable so we can use it in if_changed and friends.
.PHONY: $(PHONY)<|MERGE_RESOLUTION|>--- conflicted
+++ resolved
@@ -2,11 +2,7 @@
 VERSION = 5
 PATCHLEVEL = 13
 SUBLEVEL = 0
-<<<<<<< HEAD
-EXTRAVERSION = -rc1
-=======
 EXTRAVERSION = -rc3
->>>>>>> 3b7961a3
 NAME = Frozen Wasteland
 
 # *DOCUMENTATION*
