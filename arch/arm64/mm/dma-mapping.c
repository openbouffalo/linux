/*
 * SWIOTLB-based DMA API implementation
 *
 * Copyright (C) 2012 ARM Ltd.
 * Author: Catalin Marinas <catalin.marinas@arm.com>
 *
 * This program is free software; you can redistribute it and/or modify
 * it under the terms of the GNU General Public License version 2 as
 * published by the Free Software Foundation.
 *
 * This program is distributed in the hope that it will be useful,
 * but WITHOUT ANY WARRANTY; without even the implied warranty of
 * MERCHANTABILITY or FITNESS FOR A PARTICULAR PURPOSE.  See the
 * GNU General Public License for more details.
 *
 * You should have received a copy of the GNU General Public License
 * along with this program.  If not, see <http://www.gnu.org/licenses/>.
 */

#include <linux/gfp.h>
#include <linux/acpi.h>
#include <linux/bootmem.h>
#include <linux/cache.h>
#include <linux/export.h>
#include <linux/slab.h>
#include <linux/genalloc.h>
#include <linux/dma-mapping.h>
#include <linux/dma-contiguous.h>
#include <linux/vmalloc.h>
#include <linux/swiotlb.h>

#include <asm/cacheflush.h>

static int swiotlb __ro_after_init;

static pgprot_t __get_dma_pgprot(unsigned long attrs, pgprot_t prot,
				 bool coherent)
{
	if (!coherent || (attrs & DMA_ATTR_WRITE_COMBINE))
		return pgprot_writecombine(prot);
	return prot;
}

static struct gen_pool *atomic_pool;

#define DEFAULT_DMA_COHERENT_POOL_SIZE  SZ_256K
static size_t atomic_pool_size __initdata = DEFAULT_DMA_COHERENT_POOL_SIZE;

static int __init early_coherent_pool(char *p)
{
	atomic_pool_size = memparse(p, &p);
	return 0;
}
early_param("coherent_pool", early_coherent_pool);

static void *__alloc_from_pool(size_t size, struct page **ret_page, gfp_t flags)
{
	unsigned long val;
	void *ptr = NULL;

	if (!atomic_pool) {
		WARN(1, "coherent pool not initialised!\n");
		return NULL;
	}

	val = gen_pool_alloc(atomic_pool, size);
	if (val) {
		phys_addr_t phys = gen_pool_virt_to_phys(atomic_pool, val);

		*ret_page = phys_to_page(phys);
		ptr = (void *)val;
		memset(ptr, 0, size);
	}

	return ptr;
}

static bool __in_atomic_pool(void *start, size_t size)
{
	return addr_in_gen_pool(atomic_pool, (unsigned long)start, size);
}

static int __free_from_pool(void *start, size_t size)
{
	if (!__in_atomic_pool(start, size))
		return 0;

	gen_pool_free(atomic_pool, (unsigned long)start, size);

	return 1;
}

static void *__dma_alloc_coherent(struct device *dev, size_t size,
				  dma_addr_t *dma_handle, gfp_t flags,
				  unsigned long attrs)
{
	if (dev == NULL) {
		WARN_ONCE(1, "Use an actual device structure for DMA allocation\n");
		return NULL;
	}

	if (IS_ENABLED(CONFIG_ZONE_DMA) &&
	    dev->coherent_dma_mask <= DMA_BIT_MASK(32))
		flags |= GFP_DMA;
	if (dev_get_cma_area(dev) && gfpflags_allow_blocking(flags)) {
		struct page *page;
		void *addr;

		page = dma_alloc_from_contiguous(dev, size >> PAGE_SHIFT,
						 get_order(size), flags);
		if (!page)
			return NULL;

		*dma_handle = phys_to_dma(dev, page_to_phys(page));
		addr = page_address(page);
		memset(addr, 0, size);
		return addr;
	} else {
		return swiotlb_alloc_coherent(dev, size, dma_handle, flags);
	}
}

static void __dma_free_coherent(struct device *dev, size_t size,
				void *vaddr, dma_addr_t dma_handle,
				unsigned long attrs)
{
	bool freed;
	phys_addr_t paddr = dma_to_phys(dev, dma_handle);

	if (dev == NULL) {
		WARN_ONCE(1, "Use an actual device structure for DMA allocation\n");
		return;
	}

	freed = dma_release_from_contiguous(dev,
					phys_to_page(paddr),
					size >> PAGE_SHIFT);
	if (!freed)
		swiotlb_free_coherent(dev, size, vaddr, dma_handle);
}

static void *__dma_alloc(struct device *dev, size_t size,
			 dma_addr_t *dma_handle, gfp_t flags,
			 unsigned long attrs)
{
	struct page *page;
	void *ptr, *coherent_ptr;
	bool coherent = is_device_dma_coherent(dev);
	pgprot_t prot = __get_dma_pgprot(attrs, PAGE_KERNEL, false);

	size = PAGE_ALIGN(size);

	if (!coherent && !gfpflags_allow_blocking(flags)) {
		struct page *page = NULL;
		void *addr = __alloc_from_pool(size, &page, flags);

		if (addr)
			*dma_handle = phys_to_dma(dev, page_to_phys(page));

		return addr;
	}

	ptr = __dma_alloc_coherent(dev, size, dma_handle, flags, attrs);
	if (!ptr)
		goto no_mem;

	/* no need for non-cacheable mapping if coherent */
	if (coherent)
		return ptr;

	/* remove any dirty cache lines on the kernel alias */
	__dma_flush_area(ptr, size);

	/* create a coherent mapping */
	page = virt_to_page(ptr);
	coherent_ptr = dma_common_contiguous_remap(page, size, VM_USERMAP,
						   prot, NULL);
	if (!coherent_ptr)
		goto no_map;

	return coherent_ptr;

no_map:
	__dma_free_coherent(dev, size, ptr, *dma_handle, attrs);
no_mem:
	*dma_handle = DMA_ERROR_CODE;
	return NULL;
}

static void __dma_free(struct device *dev, size_t size,
		       void *vaddr, dma_addr_t dma_handle,
		       unsigned long attrs)
{
	void *swiotlb_addr = phys_to_virt(dma_to_phys(dev, dma_handle));

	size = PAGE_ALIGN(size);

	if (!is_device_dma_coherent(dev)) {
		if (__free_from_pool(vaddr, size))
			return;
		vunmap(vaddr);
	}
	__dma_free_coherent(dev, size, swiotlb_addr, dma_handle, attrs);
}

static dma_addr_t __swiotlb_map_page(struct device *dev, struct page *page,
				     unsigned long offset, size_t size,
				     enum dma_data_direction dir,
				     unsigned long attrs)
{
	dma_addr_t dev_addr;

	dev_addr = swiotlb_map_page(dev, page, offset, size, dir, attrs);
	if (!is_device_dma_coherent(dev) &&
	    (attrs & DMA_ATTR_SKIP_CPU_SYNC) == 0)
		__dma_map_area(phys_to_virt(dma_to_phys(dev, dev_addr)), size, dir);

	return dev_addr;
}


static void __swiotlb_unmap_page(struct device *dev, dma_addr_t dev_addr,
				 size_t size, enum dma_data_direction dir,
				 unsigned long attrs)
{
	if (!is_device_dma_coherent(dev) &&
	    (attrs & DMA_ATTR_SKIP_CPU_SYNC) == 0)
		__dma_unmap_area(phys_to_virt(dma_to_phys(dev, dev_addr)), size, dir);
	swiotlb_unmap_page(dev, dev_addr, size, dir, attrs);
}

static int __swiotlb_map_sg_attrs(struct device *dev, struct scatterlist *sgl,
				  int nelems, enum dma_data_direction dir,
				  unsigned long attrs)
{
	struct scatterlist *sg;
	int i, ret;

	ret = swiotlb_map_sg_attrs(dev, sgl, nelems, dir, attrs);
	if (!is_device_dma_coherent(dev) &&
	    (attrs & DMA_ATTR_SKIP_CPU_SYNC) == 0)
		for_each_sg(sgl, sg, ret, i)
			__dma_map_area(phys_to_virt(dma_to_phys(dev, sg->dma_address)),
				       sg->length, dir);

	return ret;
}

static void __swiotlb_unmap_sg_attrs(struct device *dev,
				     struct scatterlist *sgl, int nelems,
				     enum dma_data_direction dir,
				     unsigned long attrs)
{
	struct scatterlist *sg;
	int i;

	if (!is_device_dma_coherent(dev) &&
	    (attrs & DMA_ATTR_SKIP_CPU_SYNC) == 0)
		for_each_sg(sgl, sg, nelems, i)
			__dma_unmap_area(phys_to_virt(dma_to_phys(dev, sg->dma_address)),
					 sg->length, dir);
	swiotlb_unmap_sg_attrs(dev, sgl, nelems, dir, attrs);
}

static void __swiotlb_sync_single_for_cpu(struct device *dev,
					  dma_addr_t dev_addr, size_t size,
					  enum dma_data_direction dir)
{
	if (!is_device_dma_coherent(dev))
		__dma_unmap_area(phys_to_virt(dma_to_phys(dev, dev_addr)), size, dir);
	swiotlb_sync_single_for_cpu(dev, dev_addr, size, dir);
}

static void __swiotlb_sync_single_for_device(struct device *dev,
					     dma_addr_t dev_addr, size_t size,
					     enum dma_data_direction dir)
{
	swiotlb_sync_single_for_device(dev, dev_addr, size, dir);
	if (!is_device_dma_coherent(dev))
		__dma_map_area(phys_to_virt(dma_to_phys(dev, dev_addr)), size, dir);
}

static void __swiotlb_sync_sg_for_cpu(struct device *dev,
				      struct scatterlist *sgl, int nelems,
				      enum dma_data_direction dir)
{
	struct scatterlist *sg;
	int i;

	if (!is_device_dma_coherent(dev))
		for_each_sg(sgl, sg, nelems, i)
			__dma_unmap_area(phys_to_virt(dma_to_phys(dev, sg->dma_address)),
					 sg->length, dir);
	swiotlb_sync_sg_for_cpu(dev, sgl, nelems, dir);
}

static void __swiotlb_sync_sg_for_device(struct device *dev,
					 struct scatterlist *sgl, int nelems,
					 enum dma_data_direction dir)
{
	struct scatterlist *sg;
	int i;

	swiotlb_sync_sg_for_device(dev, sgl, nelems, dir);
	if (!is_device_dma_coherent(dev))
		for_each_sg(sgl, sg, nelems, i)
			__dma_map_area(phys_to_virt(dma_to_phys(dev, sg->dma_address)),
				       sg->length, dir);
}

static int __swiotlb_mmap(struct device *dev,
			  struct vm_area_struct *vma,
			  void *cpu_addr, dma_addr_t dma_addr, size_t size,
			  unsigned long attrs)
{
	int ret = -ENXIO;
	unsigned long nr_vma_pages = (vma->vm_end - vma->vm_start) >>
					PAGE_SHIFT;
	unsigned long nr_pages = PAGE_ALIGN(size) >> PAGE_SHIFT;
	unsigned long pfn = dma_to_phys(dev, dma_addr) >> PAGE_SHIFT;
	unsigned long off = vma->vm_pgoff;

	vma->vm_page_prot = __get_dma_pgprot(attrs, vma->vm_page_prot,
					     is_device_dma_coherent(dev));

	if (dma_mmap_from_coherent(dev, vma, cpu_addr, size, &ret))
		return ret;

	if (off < nr_pages && nr_vma_pages <= (nr_pages - off)) {
		ret = remap_pfn_range(vma, vma->vm_start,
				      pfn + off,
				      vma->vm_end - vma->vm_start,
				      vma->vm_page_prot);
	}

	return ret;
}

static int __swiotlb_get_sgtable(struct device *dev, struct sg_table *sgt,
				 void *cpu_addr, dma_addr_t handle, size_t size,
				 unsigned long attrs)
{
	int ret = sg_alloc_table(sgt, 1, GFP_KERNEL);

	if (!ret)
		sg_set_page(sgt->sgl, phys_to_page(dma_to_phys(dev, handle)),
			    PAGE_ALIGN(size), 0);

	return ret;
}

static int __swiotlb_dma_supported(struct device *hwdev, u64 mask)
{
	if (swiotlb)
		return swiotlb_dma_supported(hwdev, mask);
	return 1;
}

<<<<<<< HEAD
static int __swiotlb_dma_mapping_error(struct device *hwdev, dma_addr_t addr)
{
	if (swiotlb)
		return swiotlb_dma_mapping_error(hwdev, addr);
	return 0;
}

static struct dma_map_ops swiotlb_dma_ops = {
=======
static const struct dma_map_ops swiotlb_dma_ops = {
>>>>>>> 0bbb3b74
	.alloc = __dma_alloc,
	.free = __dma_free,
	.mmap = __swiotlb_mmap,
	.get_sgtable = __swiotlb_get_sgtable,
	.map_page = __swiotlb_map_page,
	.unmap_page = __swiotlb_unmap_page,
	.map_sg = __swiotlb_map_sg_attrs,
	.unmap_sg = __swiotlb_unmap_sg_attrs,
	.sync_single_for_cpu = __swiotlb_sync_single_for_cpu,
	.sync_single_for_device = __swiotlb_sync_single_for_device,
	.sync_sg_for_cpu = __swiotlb_sync_sg_for_cpu,
	.sync_sg_for_device = __swiotlb_sync_sg_for_device,
	.dma_supported = __swiotlb_dma_supported,
	.mapping_error = __swiotlb_dma_mapping_error,
};

static int __init atomic_pool_init(void)
{
	pgprot_t prot = __pgprot(PROT_NORMAL_NC);
	unsigned long nr_pages = atomic_pool_size >> PAGE_SHIFT;
	struct page *page;
	void *addr;
	unsigned int pool_size_order = get_order(atomic_pool_size);

	if (dev_get_cma_area(NULL))
		page = dma_alloc_from_contiguous(NULL, nr_pages,
						 pool_size_order, GFP_KERNEL);
	else
		page = alloc_pages(GFP_DMA, pool_size_order);

	if (page) {
		int ret;
		void *page_addr = page_address(page);

		memset(page_addr, 0, atomic_pool_size);
		__dma_flush_area(page_addr, atomic_pool_size);

		atomic_pool = gen_pool_create(PAGE_SHIFT, -1);
		if (!atomic_pool)
			goto free_page;

		addr = dma_common_contiguous_remap(page, atomic_pool_size,
					VM_USERMAP, prot, atomic_pool_init);

		if (!addr)
			goto destroy_genpool;

		ret = gen_pool_add_virt(atomic_pool, (unsigned long)addr,
					page_to_phys(page),
					atomic_pool_size, -1);
		if (ret)
			goto remove_mapping;

		gen_pool_set_algo(atomic_pool,
				  gen_pool_first_fit_order_align,
				  (void *)PAGE_SHIFT);

		pr_info("DMA: preallocated %zu KiB pool for atomic allocations\n",
			atomic_pool_size / 1024);
		return 0;
	}
	goto out;

remove_mapping:
	dma_common_free_remap(addr, atomic_pool_size, VM_USERMAP);
destroy_genpool:
	gen_pool_destroy(atomic_pool);
	atomic_pool = NULL;
free_page:
	if (!dma_release_from_contiguous(NULL, page, nr_pages))
		__free_pages(page, pool_size_order);
out:
	pr_err("DMA: failed to allocate %zu KiB pool for atomic coherent allocation\n",
		atomic_pool_size / 1024);
	return -ENOMEM;
}

/********************************************
 * The following APIs are for dummy DMA ops *
 ********************************************/

static void *__dummy_alloc(struct device *dev, size_t size,
			   dma_addr_t *dma_handle, gfp_t flags,
			   unsigned long attrs)
{
	return NULL;
}

static void __dummy_free(struct device *dev, size_t size,
			 void *vaddr, dma_addr_t dma_handle,
			 unsigned long attrs)
{
}

static int __dummy_mmap(struct device *dev,
			struct vm_area_struct *vma,
			void *cpu_addr, dma_addr_t dma_addr, size_t size,
			unsigned long attrs)
{
	return -ENXIO;
}

static dma_addr_t __dummy_map_page(struct device *dev, struct page *page,
				   unsigned long offset, size_t size,
				   enum dma_data_direction dir,
				   unsigned long attrs)
{
	return DMA_ERROR_CODE;
}

static void __dummy_unmap_page(struct device *dev, dma_addr_t dev_addr,
			       size_t size, enum dma_data_direction dir,
			       unsigned long attrs)
{
}

static int __dummy_map_sg(struct device *dev, struct scatterlist *sgl,
			  int nelems, enum dma_data_direction dir,
			  unsigned long attrs)
{
	return 0;
}

static void __dummy_unmap_sg(struct device *dev,
			     struct scatterlist *sgl, int nelems,
			     enum dma_data_direction dir,
			     unsigned long attrs)
{
}

static void __dummy_sync_single(struct device *dev,
				dma_addr_t dev_addr, size_t size,
				enum dma_data_direction dir)
{
}

static void __dummy_sync_sg(struct device *dev,
			    struct scatterlist *sgl, int nelems,
			    enum dma_data_direction dir)
{
}

static int __dummy_mapping_error(struct device *hwdev, dma_addr_t dma_addr)
{
	return 1;
}

static int __dummy_dma_supported(struct device *hwdev, u64 mask)
{
	return 0;
}

const struct dma_map_ops dummy_dma_ops = {
	.alloc                  = __dummy_alloc,
	.free                   = __dummy_free,
	.mmap                   = __dummy_mmap,
	.map_page               = __dummy_map_page,
	.unmap_page             = __dummy_unmap_page,
	.map_sg                 = __dummy_map_sg,
	.unmap_sg               = __dummy_unmap_sg,
	.sync_single_for_cpu    = __dummy_sync_single,
	.sync_single_for_device = __dummy_sync_single,
	.sync_sg_for_cpu        = __dummy_sync_sg,
	.sync_sg_for_device     = __dummy_sync_sg,
	.mapping_error          = __dummy_mapping_error,
	.dma_supported          = __dummy_dma_supported,
};
EXPORT_SYMBOL(dummy_dma_ops);

static int __init arm64_dma_init(void)
{
	if (swiotlb_force == SWIOTLB_FORCE ||
	    max_pfn > (arm64_dma_phys_limit >> PAGE_SHIFT))
		swiotlb = 1;

	return atomic_pool_init();
}
arch_initcall(arm64_dma_init);

#define PREALLOC_DMA_DEBUG_ENTRIES	4096

static int __init dma_debug_do_init(void)
{
	dma_debug_init(PREALLOC_DMA_DEBUG_ENTRIES);
	return 0;
}
fs_initcall(dma_debug_do_init);


#ifdef CONFIG_IOMMU_DMA
#include <linux/dma-iommu.h>
#include <linux/platform_device.h>
#include <linux/amba/bus.h>

/* Thankfully, all cache ops are by VA so we can ignore phys here */
static void flush_page(struct device *dev, const void *virt, phys_addr_t phys)
{
	__dma_flush_area(virt, PAGE_SIZE);
}

static void *__iommu_alloc_attrs(struct device *dev, size_t size,
				 dma_addr_t *handle, gfp_t gfp,
				 unsigned long attrs)
{
	bool coherent = is_device_dma_coherent(dev);
	int ioprot = dma_info_to_prot(DMA_BIDIRECTIONAL, coherent, attrs);
	size_t iosize = size;
	void *addr;

	if (WARN(!dev, "cannot create IOMMU mapping for unknown device\n"))
		return NULL;

	size = PAGE_ALIGN(size);

	/*
	 * Some drivers rely on this, and we probably don't want the
	 * possibility of stale kernel data being read by devices anyway.
	 */
	gfp |= __GFP_ZERO;

	if (gfpflags_allow_blocking(gfp)) {
		struct page **pages;
		pgprot_t prot = __get_dma_pgprot(attrs, PAGE_KERNEL, coherent);

		pages = iommu_dma_alloc(dev, iosize, gfp, attrs, ioprot,
					handle, flush_page);
		if (!pages)
			return NULL;

		addr = dma_common_pages_remap(pages, size, VM_USERMAP, prot,
					      __builtin_return_address(0));
		if (!addr)
			iommu_dma_free(dev, pages, iosize, handle);
	} else {
		struct page *page;
		/*
		 * In atomic context we can't remap anything, so we'll only
		 * get the virtually contiguous buffer we need by way of a
		 * physically contiguous allocation.
		 */
		if (coherent) {
			page = alloc_pages(gfp, get_order(size));
			addr = page ? page_address(page) : NULL;
		} else {
			addr = __alloc_from_pool(size, &page, gfp);
		}
		if (!addr)
			return NULL;

		*handle = iommu_dma_map_page(dev, page, 0, iosize, ioprot);
		if (iommu_dma_mapping_error(dev, *handle)) {
			if (coherent)
				__free_pages(page, get_order(size));
			else
				__free_from_pool(addr, size);
			addr = NULL;
		}
	}
	return addr;
}

static void __iommu_free_attrs(struct device *dev, size_t size, void *cpu_addr,
			       dma_addr_t handle, unsigned long attrs)
{
	size_t iosize = size;

	size = PAGE_ALIGN(size);
	/*
	 * @cpu_addr will be one of 3 things depending on how it was allocated:
	 * - A remapped array of pages from iommu_dma_alloc(), for all
	 *   non-atomic allocations.
	 * - A non-cacheable alias from the atomic pool, for atomic
	 *   allocations by non-coherent devices.
	 * - A normal lowmem address, for atomic allocations by
	 *   coherent devices.
	 * Hence how dodgy the below logic looks...
	 */
	if (__in_atomic_pool(cpu_addr, size)) {
		iommu_dma_unmap_page(dev, handle, iosize, 0, 0);
		__free_from_pool(cpu_addr, size);
	} else if (is_vmalloc_addr(cpu_addr)){
		struct vm_struct *area = find_vm_area(cpu_addr);

		if (WARN_ON(!area || !area->pages))
			return;
		iommu_dma_free(dev, area->pages, iosize, &handle);
		dma_common_free_remap(cpu_addr, size, VM_USERMAP);
	} else {
		iommu_dma_unmap_page(dev, handle, iosize, 0, 0);
		__free_pages(virt_to_page(cpu_addr), get_order(size));
	}
}

static int __iommu_mmap_attrs(struct device *dev, struct vm_area_struct *vma,
			      void *cpu_addr, dma_addr_t dma_addr, size_t size,
			      unsigned long attrs)
{
	struct vm_struct *area;
	int ret;

	vma->vm_page_prot = __get_dma_pgprot(attrs, vma->vm_page_prot,
					     is_device_dma_coherent(dev));

	if (dma_mmap_from_coherent(dev, vma, cpu_addr, size, &ret))
		return ret;

	area = find_vm_area(cpu_addr);
	if (WARN_ON(!area || !area->pages))
		return -ENXIO;

	return iommu_dma_mmap(area->pages, size, vma);
}

static int __iommu_get_sgtable(struct device *dev, struct sg_table *sgt,
			       void *cpu_addr, dma_addr_t dma_addr,
			       size_t size, unsigned long attrs)
{
	unsigned int count = PAGE_ALIGN(size) >> PAGE_SHIFT;
	struct vm_struct *area = find_vm_area(cpu_addr);

	if (WARN_ON(!area || !area->pages))
		return -ENXIO;

	return sg_alloc_table_from_pages(sgt, area->pages, count, 0, size,
					 GFP_KERNEL);
}

static void __iommu_sync_single_for_cpu(struct device *dev,
					dma_addr_t dev_addr, size_t size,
					enum dma_data_direction dir)
{
	phys_addr_t phys;

	if (is_device_dma_coherent(dev))
		return;

	phys = iommu_iova_to_phys(iommu_get_domain_for_dev(dev), dev_addr);
	__dma_unmap_area(phys_to_virt(phys), size, dir);
}

static void __iommu_sync_single_for_device(struct device *dev,
					   dma_addr_t dev_addr, size_t size,
					   enum dma_data_direction dir)
{
	phys_addr_t phys;

	if (is_device_dma_coherent(dev))
		return;

	phys = iommu_iova_to_phys(iommu_get_domain_for_dev(dev), dev_addr);
	__dma_map_area(phys_to_virt(phys), size, dir);
}

static dma_addr_t __iommu_map_page(struct device *dev, struct page *page,
				   unsigned long offset, size_t size,
				   enum dma_data_direction dir,
				   unsigned long attrs)
{
	bool coherent = is_device_dma_coherent(dev);
	int prot = dma_info_to_prot(dir, coherent, attrs);
	dma_addr_t dev_addr = iommu_dma_map_page(dev, page, offset, size, prot);

	if (!iommu_dma_mapping_error(dev, dev_addr) &&
	    (attrs & DMA_ATTR_SKIP_CPU_SYNC) == 0)
		__iommu_sync_single_for_device(dev, dev_addr, size, dir);

	return dev_addr;
}

static void __iommu_unmap_page(struct device *dev, dma_addr_t dev_addr,
			       size_t size, enum dma_data_direction dir,
			       unsigned long attrs)
{
	if ((attrs & DMA_ATTR_SKIP_CPU_SYNC) == 0)
		__iommu_sync_single_for_cpu(dev, dev_addr, size, dir);

	iommu_dma_unmap_page(dev, dev_addr, size, dir, attrs);
}

static void __iommu_sync_sg_for_cpu(struct device *dev,
				    struct scatterlist *sgl, int nelems,
				    enum dma_data_direction dir)
{
	struct scatterlist *sg;
	int i;

	if (is_device_dma_coherent(dev))
		return;

	for_each_sg(sgl, sg, nelems, i)
		__dma_unmap_area(sg_virt(sg), sg->length, dir);
}

static void __iommu_sync_sg_for_device(struct device *dev,
				       struct scatterlist *sgl, int nelems,
				       enum dma_data_direction dir)
{
	struct scatterlist *sg;
	int i;

	if (is_device_dma_coherent(dev))
		return;

	for_each_sg(sgl, sg, nelems, i)
		__dma_map_area(sg_virt(sg), sg->length, dir);
}

static int __iommu_map_sg_attrs(struct device *dev, struct scatterlist *sgl,
				int nelems, enum dma_data_direction dir,
				unsigned long attrs)
{
	bool coherent = is_device_dma_coherent(dev);

	if ((attrs & DMA_ATTR_SKIP_CPU_SYNC) == 0)
		__iommu_sync_sg_for_device(dev, sgl, nelems, dir);

	return iommu_dma_map_sg(dev, sgl, nelems,
				dma_info_to_prot(dir, coherent, attrs));
}

static void __iommu_unmap_sg_attrs(struct device *dev,
				   struct scatterlist *sgl, int nelems,
				   enum dma_data_direction dir,
				   unsigned long attrs)
{
	if ((attrs & DMA_ATTR_SKIP_CPU_SYNC) == 0)
		__iommu_sync_sg_for_cpu(dev, sgl, nelems, dir);

	iommu_dma_unmap_sg(dev, sgl, nelems, dir, attrs);
}

static const struct dma_map_ops iommu_dma_ops = {
	.alloc = __iommu_alloc_attrs,
	.free = __iommu_free_attrs,
	.mmap = __iommu_mmap_attrs,
	.get_sgtable = __iommu_get_sgtable,
	.map_page = __iommu_map_page,
	.unmap_page = __iommu_unmap_page,
	.map_sg = __iommu_map_sg_attrs,
	.unmap_sg = __iommu_unmap_sg_attrs,
	.sync_single_for_cpu = __iommu_sync_single_for_cpu,
	.sync_single_for_device = __iommu_sync_single_for_device,
	.sync_sg_for_cpu = __iommu_sync_sg_for_cpu,
	.sync_sg_for_device = __iommu_sync_sg_for_device,
	.map_resource = iommu_dma_map_resource,
	.unmap_resource = iommu_dma_unmap_resource,
	.mapping_error = iommu_dma_mapping_error,
};

/*
 * TODO: Right now __iommu_setup_dma_ops() gets called too early to do
 * everything it needs to - the device is only partially created and the
 * IOMMU driver hasn't seen it yet, so it can't have a group. Thus we
 * need this delayed attachment dance. Once IOMMU probe ordering is sorted
 * to move the arch_setup_dma_ops() call later, all the notifier bits below
 * become unnecessary, and will go away.
 */
struct iommu_dma_notifier_data {
	struct list_head list;
	struct device *dev;
	const struct iommu_ops *ops;
	u64 dma_base;
	u64 size;
};
static LIST_HEAD(iommu_dma_masters);
static DEFINE_MUTEX(iommu_dma_notifier_lock);

static bool do_iommu_attach(struct device *dev, const struct iommu_ops *ops,
			   u64 dma_base, u64 size)
{
	struct iommu_domain *domain = iommu_get_domain_for_dev(dev);

	/*
	 * If the IOMMU driver has the DMA domain support that we require,
	 * then the IOMMU core will have already configured a group for this
	 * device, and allocated the default domain for that group.
	 */
	if (!domain)
		goto out_err;

	if (domain->type == IOMMU_DOMAIN_DMA) {
		if (iommu_dma_init_domain(domain, dma_base, size, dev))
			goto out_err;

		dev->archdata.dma_ops = &iommu_dma_ops;
	}

<<<<<<< HEAD
=======
	dev->dma_ops = &iommu_dma_ops;
>>>>>>> 0bbb3b74
	return true;
out_err:
	pr_warn("Failed to set up IOMMU for device %s; retaining platform DMA ops\n",
		 dev_name(dev));
	return false;
}

static void queue_iommu_attach(struct device *dev, const struct iommu_ops *ops,
			      u64 dma_base, u64 size)
{
	struct iommu_dma_notifier_data *iommudata;

	iommudata = kzalloc(sizeof(*iommudata), GFP_KERNEL);
	if (!iommudata)
		return;

	iommudata->dev = dev;
	iommudata->ops = ops;
	iommudata->dma_base = dma_base;
	iommudata->size = size;

	mutex_lock(&iommu_dma_notifier_lock);
	list_add(&iommudata->list, &iommu_dma_masters);
	mutex_unlock(&iommu_dma_notifier_lock);
}

static int __iommu_attach_notifier(struct notifier_block *nb,
				   unsigned long action, void *data)
{
	struct iommu_dma_notifier_data *master, *tmp;

	if (action != BUS_NOTIFY_BIND_DRIVER)
		return 0;

	mutex_lock(&iommu_dma_notifier_lock);
	list_for_each_entry_safe(master, tmp, &iommu_dma_masters, list) {
		if (data == master->dev && do_iommu_attach(master->dev,
				master->ops, master->dma_base, master->size)) {
			list_del(&master->list);
			kfree(master);
			break;
		}
	}
	mutex_unlock(&iommu_dma_notifier_lock);
	return 0;
}

static int __init register_iommu_dma_ops_notifier(struct bus_type *bus)
{
	struct notifier_block *nb = kzalloc(sizeof(*nb), GFP_KERNEL);
	int ret;

	if (!nb)
		return -ENOMEM;

	nb->notifier_call = __iommu_attach_notifier;

	ret = bus_register_notifier(bus, nb);
	if (ret) {
		pr_warn("Failed to register DMA domain notifier; IOMMU DMA ops unavailable on bus '%s'\n",
			bus->name);
		kfree(nb);
	}
	return ret;
}

static int __init __iommu_dma_init(void)
{
	int ret;

	ret = iommu_dma_init();
	if (!ret)
		ret = register_iommu_dma_ops_notifier(&platform_bus_type);
	if (!ret)
		ret = register_iommu_dma_ops_notifier(&amba_bustype);
#ifdef CONFIG_PCI
	if (!ret)
		ret = register_iommu_dma_ops_notifier(&pci_bus_type);
#endif
	return ret;
}
arch_initcall(__iommu_dma_init);

static void __iommu_setup_dma_ops(struct device *dev, u64 dma_base, u64 size,
				  const struct iommu_ops *ops)
{
	struct iommu_group *group;

	if (!ops)
		return;
	/*
	 * TODO: As a concession to the future, we're ready to handle being
	 * called both early and late (i.e. after bus_add_device). Once all
	 * the platform bus code is reworked to call us late and the notifier
	 * junk above goes away, move the body of do_iommu_attach here.
	 */
	group = iommu_group_get(dev);
	if (group) {
		do_iommu_attach(dev, ops, dma_base, size);
		iommu_group_put(group);
	} else {
		queue_iommu_attach(dev, ops, dma_base, size);
	}
}

void arch_teardown_dma_ops(struct device *dev)
{
	dev->dma_ops = NULL;
}

#else

static void __iommu_setup_dma_ops(struct device *dev, u64 dma_base, u64 size,
				  const struct iommu_ops *iommu)
{ }

#endif  /* CONFIG_IOMMU_DMA */

void arch_setup_dma_ops(struct device *dev, u64 dma_base, u64 size,
			const struct iommu_ops *iommu, bool coherent)
{
	if (!dev->dma_ops)
		dev->dma_ops = &swiotlb_dma_ops;

	dev->archdata.dma_coherent = coherent;
	__iommu_setup_dma_ops(dev, dma_base, size, iommu);
}<|MERGE_RESOLUTION|>--- conflicted
+++ resolved
@@ -356,7 +356,6 @@
 	return 1;
 }
 
-<<<<<<< HEAD
 static int __swiotlb_dma_mapping_error(struct device *hwdev, dma_addr_t addr)
 {
 	if (swiotlb)
@@ -364,10 +363,7 @@
 	return 0;
 }
 
-static struct dma_map_ops swiotlb_dma_ops = {
-=======
 static const struct dma_map_ops swiotlb_dma_ops = {
->>>>>>> 0bbb3b74
 	.alloc = __dma_alloc,
 	.free = __dma_free,
 	.mmap = __swiotlb_mmap,
@@ -852,13 +848,9 @@
 		if (iommu_dma_init_domain(domain, dma_base, size, dev))
 			goto out_err;
 
-		dev->archdata.dma_ops = &iommu_dma_ops;
-	}
-
-<<<<<<< HEAD
-=======
-	dev->dma_ops = &iommu_dma_ops;
->>>>>>> 0bbb3b74
+		dev->dma_ops = &iommu_dma_ops;
+	}
+
 	return true;
 out_err:
 	pr_warn("Failed to set up IOMMU for device %s; retaining platform DMA ops\n",
