--- conflicted
+++ resolved
@@ -298,17 +298,10 @@
 	struct rdt_resource *r_l = &rdt_resources_all[level];
 	struct rdt_resource *r = &rdt_resources_all[type];
 
-<<<<<<< HEAD
-	r->num_closid = r_l3->num_closid / 2;
-	r->cache.cbm_len = r_l3->cache.cbm_len;
-	r->default_ctrl = r_l3->default_ctrl;
-	r->cache.shareable_bits = r_l3->cache.shareable_bits;
-=======
 	r->num_closid = r_l->num_closid / 2;
 	r->cache.cbm_len = r_l->cache.cbm_len;
 	r->default_ctrl = r_l->default_ctrl;
 	r->cache.shareable_bits = r_l->cache.shareable_bits;
->>>>>>> 5fa4ec9c
 	r->data_width = (r->cache.cbm_len + 3) / 4;
 	r->alloc_capable = true;
 	/*
