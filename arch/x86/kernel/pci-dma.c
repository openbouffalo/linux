#include <linux/dma-mapping.h>
#include <linux/dma-debug.h>
#include <linux/dmar.h>
#include <linux/export.h>
#include <linux/bootmem.h>
#include <linux/gfp.h>
#include <linux/pci.h>
#include <linux/kmemleak.h>

#include <asm/proto.h>
#include <asm/dma.h>
#include <asm/iommu.h>
#include <asm/gart.h>
#include <asm/calgary.h>
#include <asm/x86_init.h>
#include <asm/iommu_table.h>

static int forbid_dac __read_mostly;

struct dma_map_ops *dma_ops = &nommu_dma_ops;
EXPORT_SYMBOL(dma_ops);

static int iommu_sac_force __read_mostly;

#ifdef CONFIG_IOMMU_DEBUG
int panic_on_overflow __read_mostly = 1;
int force_iommu __read_mostly = 1;
#else
int panic_on_overflow __read_mostly = 0;
int force_iommu __read_mostly = 0;
#endif

int iommu_merge __read_mostly = 0;

int no_iommu __read_mostly;
/* Set this to 1 if there is a HW IOMMU in the system */
int iommu_detected __read_mostly = 0;

/*
 * This variable becomes 1 if iommu=pt is passed on the kernel command line.
 * If this variable is 1, IOMMU implementations do no DMA translation for
 * devices and allow every device to access to whole physical memory. This is
 * useful if a user wants to use an IOMMU only for KVM device assignment to
 * guests and not for driver dma translation.
 */
int iommu_pass_through __read_mostly;

extern struct iommu_table_entry __iommu_table[], __iommu_table_end[];

/* Dummy device used for NULL arguments (normally ISA). */
struct device x86_dma_fallback_dev = {
	.init_name = "fallback device",
	.coherent_dma_mask = ISA_DMA_BIT_MASK,
	.dma_mask = &x86_dma_fallback_dev.coherent_dma_mask,
};
EXPORT_SYMBOL(x86_dma_fallback_dev);

/* Number of entries preallocated for DMA-API debugging */
#define PREALLOC_DMA_DEBUG_ENTRIES       65536

void __init pci_iommu_alloc(void)
{
	struct iommu_table_entry *p;

	sort_iommu_table(__iommu_table, __iommu_table_end);
	check_iommu_entries(__iommu_table, __iommu_table_end);

	for (p = __iommu_table; p < __iommu_table_end; p++) {
		if (p && p->detect && p->detect() > 0) {
			p->flags |= IOMMU_DETECTED;
			if (p->early_init)
				p->early_init();
			if (p->flags & IOMMU_FINISH_IF_DETECTED)
				break;
		}
	}
}
void *dma_generic_alloc_coherent(struct device *dev, size_t size,
				 dma_addr_t *dma_addr, gfp_t flag,
				 struct dma_attrs *attrs)
{
	unsigned long dma_mask;
	struct page *page;
	unsigned int count = PAGE_ALIGN(size) >> PAGE_SHIFT;
	dma_addr_t addr;

	dma_mask = dma_alloc_coherent_mask(dev, flag);

	flag &= ~__GFP_ZERO;
again:
	page = NULL;
	/* CMA can be used only in the context which permits sleeping */
	if (flag & __GFP_WAIT) {
		page = dma_alloc_from_contiguous(dev, count, get_order(size));
		if (page && page_to_phys(page) + size > dma_mask) {
			dma_release_from_contiguous(dev, page, count);
			page = NULL;
		}
	}
	/* fallback */
	if (!page)
		page = alloc_pages_node(dev_to_node(dev), flag, get_order(size));
	if (!page)
		return NULL;

	addr = page_to_phys(page);
	if (addr + size > dma_mask) {
		__free_pages(page, get_order(size));

		if (dma_mask < DMA_BIT_MASK(32) && !(flag & GFP_DMA)) {
			flag = (flag & ~GFP_DMA32) | GFP_DMA;
			goto again;
		}

		return NULL;
	}
	memset(page_address(page), 0, size);
	*dma_addr = addr;
	return page_address(page);
}

void dma_generic_free_coherent(struct device *dev, size_t size, void *vaddr,
			       dma_addr_t dma_addr, struct dma_attrs *attrs)
{
	unsigned int count = PAGE_ALIGN(size) >> PAGE_SHIFT;
	struct page *page = virt_to_page(vaddr);

	if (!dma_release_from_contiguous(dev, page, count))
		free_pages((unsigned long)vaddr, get_order(size));
}

bool arch_dma_alloc_attrs(struct device **dev, gfp_t *gfp)
{
<<<<<<< HEAD
	*gfp = dma_alloc_coherent_gfp_flags(*dev, *gfp);
	*gfp &= ~(__GFP_DMA | __GFP_HIGHMEM | __GFP_DMA32);
=======
	*gfp &= ~(__GFP_DMA | __GFP_HIGHMEM | __GFP_DMA32);
	*gfp = dma_alloc_coherent_gfp_flags(*dev, *gfp);
>>>>>>> 9f30a04d

	if (!*dev)
		*dev = &x86_dma_fallback_dev;
	if (!is_device_dma_capable(*dev))
		return false;
	return true;

}
EXPORT_SYMBOL(arch_dma_alloc_attrs);

/*
 * See <Documentation/x86/x86_64/boot-options.txt> for the iommu kernel
 * parameter documentation.
 */
static __init int iommu_setup(char *p)
{
	iommu_merge = 1;

	if (!p)
		return -EINVAL;

	while (*p) {
		if (!strncmp(p, "off", 3))
			no_iommu = 1;
		/* gart_parse_options has more force support */
		if (!strncmp(p, "force", 5))
			force_iommu = 1;
		if (!strncmp(p, "noforce", 7)) {
			iommu_merge = 0;
			force_iommu = 0;
		}

		if (!strncmp(p, "biomerge", 8)) {
			iommu_merge = 1;
			force_iommu = 1;
		}
		if (!strncmp(p, "panic", 5))
			panic_on_overflow = 1;
		if (!strncmp(p, "nopanic", 7))
			panic_on_overflow = 0;
		if (!strncmp(p, "merge", 5)) {
			iommu_merge = 1;
			force_iommu = 1;
		}
		if (!strncmp(p, "nomerge", 7))
			iommu_merge = 0;
		if (!strncmp(p, "forcesac", 8))
			iommu_sac_force = 1;
		if (!strncmp(p, "allowdac", 8))
			forbid_dac = 0;
		if (!strncmp(p, "nodac", 5))
			forbid_dac = 1;
		if (!strncmp(p, "usedac", 6)) {
			forbid_dac = -1;
			return 1;
		}
#ifdef CONFIG_SWIOTLB
		if (!strncmp(p, "soft", 4))
			swiotlb = 1;
#endif
		if (!strncmp(p, "pt", 2))
			iommu_pass_through = 1;

		gart_parse_options(p);

#ifdef CONFIG_CALGARY_IOMMU
		if (!strncmp(p, "calgary", 7))
			use_calgary = 1;
#endif /* CONFIG_CALGARY_IOMMU */

		p += strcspn(p, ",");
		if (*p == ',')
			++p;
	}
	return 0;
}
early_param("iommu", iommu_setup);

int dma_supported(struct device *dev, u64 mask)
{
	struct dma_map_ops *ops = get_dma_ops(dev);

#ifdef CONFIG_PCI
	if (mask > 0xffffffff && forbid_dac > 0) {
		dev_info(dev, "PCI: Disallowing DAC for device\n");
		return 0;
	}
#endif

	if (ops->dma_supported)
		return ops->dma_supported(dev, mask);

	/* Copied from i386. Doesn't make much sense, because it will
	   only work for pci_alloc_coherent.
	   The caller just has to use GFP_DMA in this case. */
	if (mask < DMA_BIT_MASK(24))
		return 0;

	/* Tell the device to use SAC when IOMMU force is on.  This
	   allows the driver to use cheaper accesses in some cases.

	   Problem with this is that if we overflow the IOMMU area and
	   return DAC as fallback address the device may not handle it
	   correctly.

	   As a special case some controllers have a 39bit address
	   mode that is as efficient as 32bit (aic79xx). Don't force
	   SAC for these.  Assume all masks <= 40 bits are of this
	   type. Normally this doesn't make any difference, but gives
	   more gentle handling of IOMMU overflow. */
	if (iommu_sac_force && (mask >= DMA_BIT_MASK(40))) {
		dev_info(dev, "Force SAC with mask %Lx\n", mask);
		return 0;
	}

	return 1;
}
EXPORT_SYMBOL(dma_supported);

static int __init pci_iommu_init(void)
{
	struct iommu_table_entry *p;
	dma_debug_init(PREALLOC_DMA_DEBUG_ENTRIES);

#ifdef CONFIG_PCI
	dma_debug_add_bus(&pci_bus_type);
#endif
	x86_init.iommu.iommu_init();

	for (p = __iommu_table; p < __iommu_table_end; p++) {
		if (p && (p->flags & IOMMU_DETECTED) && p->late_init)
			p->late_init();
	}

	return 0;
}
/* Must execute after PCI subsystem */
rootfs_initcall(pci_iommu_init);

#ifdef CONFIG_PCI
/* Many VIA bridges seem to corrupt data for DAC. Disable it here */

static void via_no_dac(struct pci_dev *dev)
{
	if (forbid_dac == 0) {
		dev_info(&dev->dev, "disabling DAC on VIA PCI bridge\n");
		forbid_dac = 1;
	}
}
DECLARE_PCI_FIXUP_CLASS_FINAL(PCI_VENDOR_ID_VIA, PCI_ANY_ID,
				PCI_CLASS_BRIDGE_PCI, 8, via_no_dac);
#endif<|MERGE_RESOLUTION|>--- conflicted
+++ resolved
@@ -131,13 +131,8 @@
 
 bool arch_dma_alloc_attrs(struct device **dev, gfp_t *gfp)
 {
-<<<<<<< HEAD
-	*gfp = dma_alloc_coherent_gfp_flags(*dev, *gfp);
-	*gfp &= ~(__GFP_DMA | __GFP_HIGHMEM | __GFP_DMA32);
-=======
 	*gfp &= ~(__GFP_DMA | __GFP_HIGHMEM | __GFP_DMA32);
 	*gfp = dma_alloc_coherent_gfp_flags(*dev, *gfp);
->>>>>>> 9f30a04d
 
 	if (!*dev)
 		*dev = &x86_dma_fallback_dev;
