--- conflicted
+++ resolved
@@ -29,11 +29,8 @@
 	select HAVE_MEMBLOCK
 	select HAVE_MEMBLOCK_NODE_MAP
 	select ARCH_DISCARD_MEMBLOCK
-<<<<<<< HEAD
 	select GENERIC_SMP_IDLE_THREAD
-=======
 	select BUILDTIME_EXTABLE_SORT
->>>>>>> 8b5ad472
 
 menu "Machine selection"
 
