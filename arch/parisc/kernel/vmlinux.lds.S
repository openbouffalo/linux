--- conflicted
+++ resolved
@@ -78,12 +78,6 @@
 	 */
 	. = ALIGN(PAGE_SIZE);
 	data_start = .;
-<<<<<<< HEAD
-	EXCEPTION_TABLE(16)
-
-	NOTES
-=======
->>>>>>> 22763c5c
 
 	/* unwind info */
 	.PARISC.unwind : {
@@ -92,12 +86,9 @@
 		__stop___unwind = .;
 	}
 
-<<<<<<< HEAD
-=======
 	EXCEPTION_TABLE(16)
 	NOTES
 
->>>>>>> 22763c5c
 	/* Data */
 	RW_DATA_SECTION(L1_CACHE_BYTES, PAGE_SIZE, THREAD_SIZE)
 
