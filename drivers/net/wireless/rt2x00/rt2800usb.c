--- conflicted
+++ resolved
@@ -854,20 +854,7 @@
 	struct rt2x00_dev *rt2x00dev = queue->rt2x00dev;
 	unsigned short txwi_size, rxwi_size;
 
-<<<<<<< HEAD
-	if (rt2x00_rt(rt2x00dev, RT3593)) {
-		txwi_size = TXWI_DESC_SIZE_4WORDS;
-		rxwi_size = RXWI_DESC_SIZE_5WORDS;
-	} else if (rt2x00_rt(rt2x00dev, RT5592)) {
-		txwi_size = TXWI_DESC_SIZE_5WORDS;
-		rxwi_size = RXWI_DESC_SIZE_6WORDS;
-	} else {
-		txwi_size = TXWI_DESC_SIZE_4WORDS;
-		rxwi_size = RXWI_DESC_SIZE_4WORDS;
-	}
-=======
 	rt2800_get_txwi_rxwi_size(rt2x00dev, &txwi_size, &rxwi_size);
->>>>>>> 076f0d20
 
 	switch (queue->qid) {
 	case QID_RX:
