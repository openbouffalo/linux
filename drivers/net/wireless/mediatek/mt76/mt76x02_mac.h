--- conflicted
+++ resolved
@@ -198,13 +198,8 @@
 			    struct sk_buff *skb, struct mt76_wcid *wcid,
 			    struct ieee80211_sta *sta, int len);
 void mt76x02_mac_poll_tx_status(struct mt76x02_dev *dev, bool irq);
-<<<<<<< HEAD
-void mt76x02_tx_complete_skb(struct mt76_dev *mdev, struct mt76_queue *q,
-			     struct mt76_queue_entry *e, bool flush);
-=======
 void mt76x02_tx_complete_skb(struct mt76_dev *mdev, enum mt76_txq_id qid,
 			     struct mt76_queue_entry *e);
->>>>>>> 0ecfebd2
 void mt76x02_update_channel(struct mt76_dev *mdev);
 void mt76x02_mac_work(struct work_struct *work);
 
