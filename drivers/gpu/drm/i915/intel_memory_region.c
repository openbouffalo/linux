--- conflicted
+++ resolved
@@ -107,12 +107,6 @@
 
 	mutex_init(&mem->objects.lock);
 	INIT_LIST_HEAD(&mem->objects.list);
-<<<<<<< HEAD
-	INIT_LIST_HEAD(&mem->reserved);
-
-	mutex_init(&mem->mm_lock);
-=======
->>>>>>> 927dfdd0
 
 	if (ops->init) {
 		err = ops->init(mem);
