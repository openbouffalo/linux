/*
 * talitos - Freescale Integrated Security Engine (SEC) device driver
 *
 * Copyright (c) 2008-2011 Freescale Semiconductor, Inc.
 *
 * Scatterlist Crypto API glue code copied from files with the following:
 * Copyright (c) 2006-2007 Herbert Xu <herbert@gondor.apana.org.au>
 *
 * Crypto algorithm registration code copied from hifn driver:
 * 2007+ Copyright (c) Evgeniy Polyakov <johnpol@2ka.mipt.ru>
 * All rights reserved.
 *
 * This program is free software; you can redistribute it and/or modify
 * it under the terms of the GNU General Public License as published by
 * the Free Software Foundation; either version 2 of the License, or
 * (at your option) any later version.
 *
 * This program is distributed in the hope that it will be useful,
 * but WITHOUT ANY WARRANTY; without even the implied warranty of
 * MERCHANTABILITY or FITNESS FOR A PARTICULAR PURPOSE.  See the
 * GNU General Public License for more details.
 *
 * You should have received a copy of the GNU General Public License
 * along with this program; if not, write to the Free Software
 * Foundation, Inc., 59 Temple Place, Suite 330, Boston, MA  02111-1307  USA
 */

#include <linux/kernel.h>
#include <linux/module.h>
#include <linux/mod_devicetable.h>
#include <linux/device.h>
#include <linux/interrupt.h>
#include <linux/crypto.h>
#include <linux/hw_random.h>
#include <linux/of_address.h>
#include <linux/of_irq.h>
#include <linux/of_platform.h>
#include <linux/dma-mapping.h>
#include <linux/io.h>
#include <linux/spinlock.h>
#include <linux/rtnetlink.h>
#include <linux/slab.h>

#include <crypto/algapi.h>
#include <crypto/aes.h>
#include <crypto/des.h>
#include <crypto/sha.h>
#include <crypto/md5.h>
#include <crypto/internal/aead.h>
#include <crypto/authenc.h>
#include <crypto/skcipher.h>
#include <crypto/hash.h>
#include <crypto/internal/hash.h>
#include <crypto/scatterwalk.h>

#include "talitos.h"

static void to_talitos_ptr(struct talitos_ptr *ptr, dma_addr_t dma_addr,
			   unsigned int len, bool is_sec1)
{
	ptr->ptr = cpu_to_be32(lower_32_bits(dma_addr));
	if (is_sec1) {
		ptr->len1 = cpu_to_be16(len);
	} else {
		ptr->len = cpu_to_be16(len);
		ptr->eptr = upper_32_bits(dma_addr);
	}
}

static void copy_talitos_ptr(struct talitos_ptr *dst_ptr,
			     struct talitos_ptr *src_ptr, bool is_sec1)
{
	dst_ptr->ptr = src_ptr->ptr;
	if (is_sec1) {
		dst_ptr->len1 = src_ptr->len1;
	} else {
		dst_ptr->len = src_ptr->len;
		dst_ptr->eptr = src_ptr->eptr;
	}
}

static unsigned short from_talitos_ptr_len(struct talitos_ptr *ptr,
					   bool is_sec1)
{
	if (is_sec1)
		return be16_to_cpu(ptr->len1);
	else
		return be16_to_cpu(ptr->len);
}

static void to_talitos_ptr_ext_set(struct talitos_ptr *ptr, u8 val,
				   bool is_sec1)
{
	if (!is_sec1)
		ptr->j_extent = val;
}

static void to_talitos_ptr_ext_or(struct talitos_ptr *ptr, u8 val, bool is_sec1)
{
	if (!is_sec1)
		ptr->j_extent |= val;
}

/*
 * map virtual single (contiguous) pointer to h/w descriptor pointer
 */
static void map_single_talitos_ptr(struct device *dev,
				   struct talitos_ptr *ptr,
				   unsigned int len, void *data,
				   enum dma_data_direction dir)
{
	dma_addr_t dma_addr = dma_map_single(dev, data, len, dir);
	struct talitos_private *priv = dev_get_drvdata(dev);
	bool is_sec1 = has_ftr_sec1(priv);

	to_talitos_ptr(ptr, dma_addr, len, is_sec1);
}

/*
 * unmap bus single (contiguous) h/w descriptor pointer
 */
static void unmap_single_talitos_ptr(struct device *dev,
				     struct talitos_ptr *ptr,
				     enum dma_data_direction dir)
{
	struct talitos_private *priv = dev_get_drvdata(dev);
	bool is_sec1 = has_ftr_sec1(priv);

	dma_unmap_single(dev, be32_to_cpu(ptr->ptr),
			 from_talitos_ptr_len(ptr, is_sec1), dir);
}

static int reset_channel(struct device *dev, int ch)
{
	struct talitos_private *priv = dev_get_drvdata(dev);
	unsigned int timeout = TALITOS_TIMEOUT;
	bool is_sec1 = has_ftr_sec1(priv);

	if (is_sec1) {
		setbits32(priv->chan[ch].reg + TALITOS_CCCR_LO,
			  TALITOS1_CCCR_LO_RESET);

		while ((in_be32(priv->chan[ch].reg + TALITOS_CCCR_LO) &
			TALITOS1_CCCR_LO_RESET) && --timeout)
			cpu_relax();
	} else {
		setbits32(priv->chan[ch].reg + TALITOS_CCCR,
			  TALITOS2_CCCR_RESET);

		while ((in_be32(priv->chan[ch].reg + TALITOS_CCCR) &
			TALITOS2_CCCR_RESET) && --timeout)
			cpu_relax();
	}

	if (timeout == 0) {
		dev_err(dev, "failed to reset channel %d\n", ch);
		return -EIO;
	}

	/* set 36-bit addressing, done writeback enable and done IRQ enable */
	setbits32(priv->chan[ch].reg + TALITOS_CCCR_LO, TALITOS_CCCR_LO_EAE |
		  TALITOS_CCCR_LO_CDWE | TALITOS_CCCR_LO_CDIE);
	/* enable chaining descriptors */
	if (is_sec1)
		setbits32(priv->chan[ch].reg + TALITOS_CCCR_LO,
			  TALITOS_CCCR_LO_NE);

	/* and ICCR writeback, if available */
	if (priv->features & TALITOS_FTR_HW_AUTH_CHECK)
		setbits32(priv->chan[ch].reg + TALITOS_CCCR_LO,
		          TALITOS_CCCR_LO_IWSE);

	return 0;
}

static int reset_device(struct device *dev)
{
	struct talitos_private *priv = dev_get_drvdata(dev);
	unsigned int timeout = TALITOS_TIMEOUT;
	bool is_sec1 = has_ftr_sec1(priv);
	u32 mcr = is_sec1 ? TALITOS1_MCR_SWR : TALITOS2_MCR_SWR;

	setbits32(priv->reg + TALITOS_MCR, mcr);

	while ((in_be32(priv->reg + TALITOS_MCR) & mcr)
	       && --timeout)
		cpu_relax();

	if (priv->irq[1]) {
		mcr = TALITOS_MCR_RCA1 | TALITOS_MCR_RCA3;
		setbits32(priv->reg + TALITOS_MCR, mcr);
	}

	if (timeout == 0) {
		dev_err(dev, "failed to reset device\n");
		return -EIO;
	}

	return 0;
}

/*
 * Reset and initialize the device
 */
static int init_device(struct device *dev)
{
	struct talitos_private *priv = dev_get_drvdata(dev);
	int ch, err;
	bool is_sec1 = has_ftr_sec1(priv);

	/*
	 * Master reset
	 * errata documentation: warning: certain SEC interrupts
	 * are not fully cleared by writing the MCR:SWR bit,
	 * set bit twice to completely reset
	 */
	err = reset_device(dev);
	if (err)
		return err;

	err = reset_device(dev);
	if (err)
		return err;

	/* reset channels */
	for (ch = 0; ch < priv->num_channels; ch++) {
		err = reset_channel(dev, ch);
		if (err)
			return err;
	}

	/* enable channel done and error interrupts */
	if (is_sec1) {
		clrbits32(priv->reg + TALITOS_IMR, TALITOS1_IMR_INIT);
		clrbits32(priv->reg + TALITOS_IMR_LO, TALITOS1_IMR_LO_INIT);
		/* disable parity error check in DEU (erroneous? test vect.) */
		setbits32(priv->reg_deu + TALITOS_EUICR, TALITOS1_DEUICR_KPE);
	} else {
		setbits32(priv->reg + TALITOS_IMR, TALITOS2_IMR_INIT);
		setbits32(priv->reg + TALITOS_IMR_LO, TALITOS2_IMR_LO_INIT);
	}

	/* disable integrity check error interrupts (use writeback instead) */
	if (priv->features & TALITOS_FTR_HW_AUTH_CHECK)
		setbits32(priv->reg_mdeu + TALITOS_EUICR_LO,
		          TALITOS_MDEUICR_LO_ICE);

	return 0;
}

/**
 * talitos_submit - submits a descriptor to the device for processing
 * @dev:	the SEC device to be used
 * @ch:		the SEC device channel to be used
 * @desc:	the descriptor to be processed by the device
 * @callback:	whom to call when processing is complete
 * @context:	a handle for use by caller (optional)
 *
 * desc must contain valid dma-mapped (bus physical) address pointers.
 * callback must check err and feedback in descriptor header
 * for device processing status.
 */
int talitos_submit(struct device *dev, int ch, struct talitos_desc *desc,
		   void (*callback)(struct device *dev,
				    struct talitos_desc *desc,
				    void *context, int error),
		   void *context)
{
	struct talitos_private *priv = dev_get_drvdata(dev);
	struct talitos_request *request;
	unsigned long flags;
	int head;
	bool is_sec1 = has_ftr_sec1(priv);

	spin_lock_irqsave(&priv->chan[ch].head_lock, flags);

	if (!atomic_inc_not_zero(&priv->chan[ch].submit_count)) {
		/* h/w fifo is full */
		spin_unlock_irqrestore(&priv->chan[ch].head_lock, flags);
		return -EAGAIN;
	}

	head = priv->chan[ch].head;
	request = &priv->chan[ch].fifo[head];

	/* map descriptor and save caller data */
	if (is_sec1) {
		desc->hdr1 = desc->hdr;
		request->dma_desc = dma_map_single(dev, &desc->hdr1,
						   TALITOS_DESC_SIZE,
						   DMA_BIDIRECTIONAL);
	} else {
		request->dma_desc = dma_map_single(dev, desc,
						   TALITOS_DESC_SIZE,
						   DMA_BIDIRECTIONAL);
	}
	request->callback = callback;
	request->context = context;

	/* increment fifo head */
	priv->chan[ch].head = (priv->chan[ch].head + 1) & (priv->fifo_len - 1);

	smp_wmb();
	request->desc = desc;

	/* GO! */
	wmb();
	out_be32(priv->chan[ch].reg + TALITOS_FF,
		 upper_32_bits(request->dma_desc));
	out_be32(priv->chan[ch].reg + TALITOS_FF_LO,
		 lower_32_bits(request->dma_desc));

	spin_unlock_irqrestore(&priv->chan[ch].head_lock, flags);

	return -EINPROGRESS;
}
EXPORT_SYMBOL(talitos_submit);

/*
 * process what was done, notify callback of error if not
 */
static void flush_channel(struct device *dev, int ch, int error, int reset_ch)
{
	struct talitos_private *priv = dev_get_drvdata(dev);
	struct talitos_request *request, saved_req;
	unsigned long flags;
	int tail, status;
	bool is_sec1 = has_ftr_sec1(priv);

	spin_lock_irqsave(&priv->chan[ch].tail_lock, flags);

	tail = priv->chan[ch].tail;
	while (priv->chan[ch].fifo[tail].desc) {
		__be32 hdr;

		request = &priv->chan[ch].fifo[tail];

		/* descriptors with their done bits set don't get the error */
		rmb();
		if (!is_sec1)
			hdr = request->desc->hdr;
		else if (request->desc->next_desc)
			hdr = (request->desc + 1)->hdr1;
		else
			hdr = request->desc->hdr1;

		if ((hdr & DESC_HDR_DONE) == DESC_HDR_DONE)
			status = 0;
		else
			if (!error)
				break;
			else
				status = error;

		dma_unmap_single(dev, request->dma_desc,
				 TALITOS_DESC_SIZE,
				 DMA_BIDIRECTIONAL);

		/* copy entries so we can call callback outside lock */
		saved_req.desc = request->desc;
		saved_req.callback = request->callback;
		saved_req.context = request->context;

		/* release request entry in fifo */
		smp_wmb();
		request->desc = NULL;

		/* increment fifo tail */
		priv->chan[ch].tail = (tail + 1) & (priv->fifo_len - 1);

		spin_unlock_irqrestore(&priv->chan[ch].tail_lock, flags);

		atomic_dec(&priv->chan[ch].submit_count);

		saved_req.callback(dev, saved_req.desc, saved_req.context,
				   status);
		/* channel may resume processing in single desc error case */
		if (error && !reset_ch && status == error)
			return;
		spin_lock_irqsave(&priv->chan[ch].tail_lock, flags);
		tail = priv->chan[ch].tail;
	}

	spin_unlock_irqrestore(&priv->chan[ch].tail_lock, flags);
}

/*
 * process completed requests for channels that have done status
 */
#define DEF_TALITOS1_DONE(name, ch_done_mask)				\
static void talitos1_done_##name(unsigned long data)			\
{									\
	struct device *dev = (struct device *)data;			\
	struct talitos_private *priv = dev_get_drvdata(dev);		\
	unsigned long flags;						\
									\
	if (ch_done_mask & 0x10000000)					\
		flush_channel(dev, 0, 0, 0);			\
	if (ch_done_mask & 0x40000000)					\
		flush_channel(dev, 1, 0, 0);			\
	if (ch_done_mask & 0x00010000)					\
		flush_channel(dev, 2, 0, 0);			\
	if (ch_done_mask & 0x00040000)					\
		flush_channel(dev, 3, 0, 0);			\
									\
	/* At this point, all completed channels have been processed */	\
	/* Unmask done interrupts for channels completed later on. */	\
	spin_lock_irqsave(&priv->reg_lock, flags);			\
	clrbits32(priv->reg + TALITOS_IMR, ch_done_mask);		\
	clrbits32(priv->reg + TALITOS_IMR_LO, TALITOS1_IMR_LO_INIT);	\
	spin_unlock_irqrestore(&priv->reg_lock, flags);			\
}

DEF_TALITOS1_DONE(4ch, TALITOS1_ISR_4CHDONE)
DEF_TALITOS1_DONE(ch0, TALITOS1_ISR_CH_0_DONE)

#define DEF_TALITOS2_DONE(name, ch_done_mask)				\
static void talitos2_done_##name(unsigned long data)			\
{									\
	struct device *dev = (struct device *)data;			\
	struct talitos_private *priv = dev_get_drvdata(dev);		\
	unsigned long flags;						\
									\
	if (ch_done_mask & 1)						\
		flush_channel(dev, 0, 0, 0);				\
	if (ch_done_mask & (1 << 2))					\
		flush_channel(dev, 1, 0, 0);				\
	if (ch_done_mask & (1 << 4))					\
		flush_channel(dev, 2, 0, 0);				\
	if (ch_done_mask & (1 << 6))					\
		flush_channel(dev, 3, 0, 0);				\
									\
	/* At this point, all completed channels have been processed */	\
	/* Unmask done interrupts for channels completed later on. */	\
	spin_lock_irqsave(&priv->reg_lock, flags);			\
	setbits32(priv->reg + TALITOS_IMR, ch_done_mask);		\
	setbits32(priv->reg + TALITOS_IMR_LO, TALITOS2_IMR_LO_INIT);	\
	spin_unlock_irqrestore(&priv->reg_lock, flags);			\
}

DEF_TALITOS2_DONE(4ch, TALITOS2_ISR_4CHDONE)
DEF_TALITOS2_DONE(ch0, TALITOS2_ISR_CH_0_DONE)
DEF_TALITOS2_DONE(ch0_2, TALITOS2_ISR_CH_0_2_DONE)
DEF_TALITOS2_DONE(ch1_3, TALITOS2_ISR_CH_1_3_DONE)

/*
 * locate current (offending) descriptor
 */
static u32 current_desc_hdr(struct device *dev, int ch)
{
	struct talitos_private *priv = dev_get_drvdata(dev);
	int tail, iter;
	dma_addr_t cur_desc;

	cur_desc = ((u64)in_be32(priv->chan[ch].reg + TALITOS_CDPR)) << 32;
	cur_desc |= in_be32(priv->chan[ch].reg + TALITOS_CDPR_LO);

	if (!cur_desc) {
		dev_err(dev, "CDPR is NULL, giving up search for offending descriptor\n");
		return 0;
	}

	tail = priv->chan[ch].tail;

	iter = tail;
	while (priv->chan[ch].fifo[iter].dma_desc != cur_desc &&
	       priv->chan[ch].fifo[iter].desc->next_desc != cur_desc) {
		iter = (iter + 1) & (priv->fifo_len - 1);
		if (iter == tail) {
			dev_err(dev, "couldn't locate current descriptor\n");
			return 0;
		}
	}

	if (priv->chan[ch].fifo[iter].desc->next_desc == cur_desc)
		return (priv->chan[ch].fifo[iter].desc + 1)->hdr;

	return priv->chan[ch].fifo[iter].desc->hdr;
}

/*
 * user diagnostics; report root cause of error based on execution unit status
 */
static void report_eu_error(struct device *dev, int ch, u32 desc_hdr)
{
	struct talitos_private *priv = dev_get_drvdata(dev);
	int i;

	if (!desc_hdr)
		desc_hdr = in_be32(priv->chan[ch].reg + TALITOS_DESCBUF);

	switch (desc_hdr & DESC_HDR_SEL0_MASK) {
	case DESC_HDR_SEL0_AFEU:
		dev_err(dev, "AFEUISR 0x%08x_%08x\n",
			in_be32(priv->reg_afeu + TALITOS_EUISR),
			in_be32(priv->reg_afeu + TALITOS_EUISR_LO));
		break;
	case DESC_HDR_SEL0_DEU:
		dev_err(dev, "DEUISR 0x%08x_%08x\n",
			in_be32(priv->reg_deu + TALITOS_EUISR),
			in_be32(priv->reg_deu + TALITOS_EUISR_LO));
		break;
	case DESC_HDR_SEL0_MDEUA:
	case DESC_HDR_SEL0_MDEUB:
		dev_err(dev, "MDEUISR 0x%08x_%08x\n",
			in_be32(priv->reg_mdeu + TALITOS_EUISR),
			in_be32(priv->reg_mdeu + TALITOS_EUISR_LO));
		break;
	case DESC_HDR_SEL0_RNG:
		dev_err(dev, "RNGUISR 0x%08x_%08x\n",
			in_be32(priv->reg_rngu + TALITOS_ISR),
			in_be32(priv->reg_rngu + TALITOS_ISR_LO));
		break;
	case DESC_HDR_SEL0_PKEU:
		dev_err(dev, "PKEUISR 0x%08x_%08x\n",
			in_be32(priv->reg_pkeu + TALITOS_EUISR),
			in_be32(priv->reg_pkeu + TALITOS_EUISR_LO));
		break;
	case DESC_HDR_SEL0_AESU:
		dev_err(dev, "AESUISR 0x%08x_%08x\n",
			in_be32(priv->reg_aesu + TALITOS_EUISR),
			in_be32(priv->reg_aesu + TALITOS_EUISR_LO));
		break;
	case DESC_HDR_SEL0_CRCU:
		dev_err(dev, "CRCUISR 0x%08x_%08x\n",
			in_be32(priv->reg_crcu + TALITOS_EUISR),
			in_be32(priv->reg_crcu + TALITOS_EUISR_LO));
		break;
	case DESC_HDR_SEL0_KEU:
		dev_err(dev, "KEUISR 0x%08x_%08x\n",
			in_be32(priv->reg_pkeu + TALITOS_EUISR),
			in_be32(priv->reg_pkeu + TALITOS_EUISR_LO));
		break;
	}

	switch (desc_hdr & DESC_HDR_SEL1_MASK) {
	case DESC_HDR_SEL1_MDEUA:
	case DESC_HDR_SEL1_MDEUB:
		dev_err(dev, "MDEUISR 0x%08x_%08x\n",
			in_be32(priv->reg_mdeu + TALITOS_EUISR),
			in_be32(priv->reg_mdeu + TALITOS_EUISR_LO));
		break;
	case DESC_HDR_SEL1_CRCU:
		dev_err(dev, "CRCUISR 0x%08x_%08x\n",
			in_be32(priv->reg_crcu + TALITOS_EUISR),
			in_be32(priv->reg_crcu + TALITOS_EUISR_LO));
		break;
	}

	for (i = 0; i < 8; i++)
		dev_err(dev, "DESCBUF 0x%08x_%08x\n",
			in_be32(priv->chan[ch].reg + TALITOS_DESCBUF + 8*i),
			in_be32(priv->chan[ch].reg + TALITOS_DESCBUF_LO + 8*i));
}

/*
 * recover from error interrupts
 */
static void talitos_error(struct device *dev, u32 isr, u32 isr_lo)
{
	struct talitos_private *priv = dev_get_drvdata(dev);
	unsigned int timeout = TALITOS_TIMEOUT;
	int ch, error, reset_dev = 0;
	u32 v_lo;
	bool is_sec1 = has_ftr_sec1(priv);
	int reset_ch = is_sec1 ? 1 : 0; /* only SEC2 supports continuation */

	for (ch = 0; ch < priv->num_channels; ch++) {
		/* skip channels without errors */
		if (is_sec1) {
			/* bits 29, 31, 17, 19 */
			if (!(isr & (1 << (29 + (ch & 1) * 2 - (ch & 2) * 6))))
				continue;
		} else {
			if (!(isr & (1 << (ch * 2 + 1))))
				continue;
		}

		error = -EINVAL;

		v_lo = in_be32(priv->chan[ch].reg + TALITOS_CCPSR_LO);

		if (v_lo & TALITOS_CCPSR_LO_DOF) {
			dev_err(dev, "double fetch fifo overflow error\n");
			error = -EAGAIN;
			reset_ch = 1;
		}
		if (v_lo & TALITOS_CCPSR_LO_SOF) {
			/* h/w dropped descriptor */
			dev_err(dev, "single fetch fifo overflow error\n");
			error = -EAGAIN;
		}
		if (v_lo & TALITOS_CCPSR_LO_MDTE)
			dev_err(dev, "master data transfer error\n");
		if (v_lo & TALITOS_CCPSR_LO_SGDLZ)
			dev_err(dev, is_sec1 ? "pointer not complete error\n"
					     : "s/g data length zero error\n");
		if (v_lo & TALITOS_CCPSR_LO_FPZ)
			dev_err(dev, is_sec1 ? "parity error\n"
					     : "fetch pointer zero error\n");
		if (v_lo & TALITOS_CCPSR_LO_IDH)
			dev_err(dev, "illegal descriptor header error\n");
		if (v_lo & TALITOS_CCPSR_LO_IEU)
			dev_err(dev, is_sec1 ? "static assignment error\n"
					     : "invalid exec unit error\n");
		if (v_lo & TALITOS_CCPSR_LO_EU)
			report_eu_error(dev, ch, current_desc_hdr(dev, ch));
		if (!is_sec1) {
			if (v_lo & TALITOS_CCPSR_LO_GB)
				dev_err(dev, "gather boundary error\n");
			if (v_lo & TALITOS_CCPSR_LO_GRL)
				dev_err(dev, "gather return/length error\n");
			if (v_lo & TALITOS_CCPSR_LO_SB)
				dev_err(dev, "scatter boundary error\n");
			if (v_lo & TALITOS_CCPSR_LO_SRL)
				dev_err(dev, "scatter return/length error\n");
		}

		flush_channel(dev, ch, error, reset_ch);

		if (reset_ch) {
			reset_channel(dev, ch);
		} else {
			setbits32(priv->chan[ch].reg + TALITOS_CCCR,
				  TALITOS2_CCCR_CONT);
			setbits32(priv->chan[ch].reg + TALITOS_CCCR_LO, 0);
			while ((in_be32(priv->chan[ch].reg + TALITOS_CCCR) &
			       TALITOS2_CCCR_CONT) && --timeout)
				cpu_relax();
			if (timeout == 0) {
				dev_err(dev, "failed to restart channel %d\n",
					ch);
				reset_dev = 1;
			}
		}
	}
	if (reset_dev || (is_sec1 && isr & ~TALITOS1_ISR_4CHERR) ||
	    (!is_sec1 && isr & ~TALITOS2_ISR_4CHERR) || isr_lo) {
		if (is_sec1 && (isr_lo & TALITOS1_ISR_TEA_ERR))
			dev_err(dev, "TEA error: ISR 0x%08x_%08x\n",
				isr, isr_lo);
		else
			dev_err(dev, "done overflow, internal time out, or "
				"rngu error: ISR 0x%08x_%08x\n", isr, isr_lo);

		/* purge request queues */
		for (ch = 0; ch < priv->num_channels; ch++)
			flush_channel(dev, ch, -EIO, 1);

		/* reset and reinitialize the device */
		init_device(dev);
	}
}

#define DEF_TALITOS1_INTERRUPT(name, ch_done_mask, ch_err_mask, tlet)	       \
static irqreturn_t talitos1_interrupt_##name(int irq, void *data)	       \
{									       \
	struct device *dev = data;					       \
	struct talitos_private *priv = dev_get_drvdata(dev);		       \
	u32 isr, isr_lo;						       \
	unsigned long flags;						       \
									       \
	spin_lock_irqsave(&priv->reg_lock, flags);			       \
	isr = in_be32(priv->reg + TALITOS_ISR);				       \
	isr_lo = in_be32(priv->reg + TALITOS_ISR_LO);			       \
	/* Acknowledge interrupt */					       \
	out_be32(priv->reg + TALITOS_ICR, isr & (ch_done_mask | ch_err_mask)); \
	out_be32(priv->reg + TALITOS_ICR_LO, isr_lo);			       \
									       \
	if (unlikely(isr & ch_err_mask || isr_lo & TALITOS1_IMR_LO_INIT)) {    \
		spin_unlock_irqrestore(&priv->reg_lock, flags);		       \
		talitos_error(dev, isr & ch_err_mask, isr_lo);		       \
	}								       \
	else {								       \
		if (likely(isr & ch_done_mask)) {			       \
			/* mask further done interrupts. */		       \
			setbits32(priv->reg + TALITOS_IMR, ch_done_mask);      \
			/* done_task will unmask done interrupts at exit */    \
			tasklet_schedule(&priv->done_task[tlet]);	       \
		}							       \
		spin_unlock_irqrestore(&priv->reg_lock, flags);		       \
	}								       \
									       \
	return (isr & (ch_done_mask | ch_err_mask) || isr_lo) ? IRQ_HANDLED :  \
								IRQ_NONE;      \
}

DEF_TALITOS1_INTERRUPT(4ch, TALITOS1_ISR_4CHDONE, TALITOS1_ISR_4CHERR, 0)

#define DEF_TALITOS2_INTERRUPT(name, ch_done_mask, ch_err_mask, tlet)	       \
static irqreturn_t talitos2_interrupt_##name(int irq, void *data)	       \
{									       \
	struct device *dev = data;					       \
	struct talitos_private *priv = dev_get_drvdata(dev);		       \
	u32 isr, isr_lo;						       \
	unsigned long flags;						       \
									       \
	spin_lock_irqsave(&priv->reg_lock, flags);			       \
	isr = in_be32(priv->reg + TALITOS_ISR);				       \
	isr_lo = in_be32(priv->reg + TALITOS_ISR_LO);			       \
	/* Acknowledge interrupt */					       \
	out_be32(priv->reg + TALITOS_ICR, isr & (ch_done_mask | ch_err_mask)); \
	out_be32(priv->reg + TALITOS_ICR_LO, isr_lo);			       \
									       \
	if (unlikely(isr & ch_err_mask || isr_lo)) {			       \
		spin_unlock_irqrestore(&priv->reg_lock, flags);		       \
		talitos_error(dev, isr & ch_err_mask, isr_lo);		       \
	}								       \
	else {								       \
		if (likely(isr & ch_done_mask)) {			       \
			/* mask further done interrupts. */		       \
			clrbits32(priv->reg + TALITOS_IMR, ch_done_mask);      \
			/* done_task will unmask done interrupts at exit */    \
			tasklet_schedule(&priv->done_task[tlet]);	       \
		}							       \
		spin_unlock_irqrestore(&priv->reg_lock, flags);		       \
	}								       \
									       \
	return (isr & (ch_done_mask | ch_err_mask) || isr_lo) ? IRQ_HANDLED :  \
								IRQ_NONE;      \
}

DEF_TALITOS2_INTERRUPT(4ch, TALITOS2_ISR_4CHDONE, TALITOS2_ISR_4CHERR, 0)
DEF_TALITOS2_INTERRUPT(ch0_2, TALITOS2_ISR_CH_0_2_DONE, TALITOS2_ISR_CH_0_2_ERR,
		       0)
DEF_TALITOS2_INTERRUPT(ch1_3, TALITOS2_ISR_CH_1_3_DONE, TALITOS2_ISR_CH_1_3_ERR,
		       1)

/*
 * hwrng
 */
static int talitos_rng_data_present(struct hwrng *rng, int wait)
{
	struct device *dev = (struct device *)rng->priv;
	struct talitos_private *priv = dev_get_drvdata(dev);
	u32 ofl;
	int i;

	for (i = 0; i < 20; i++) {
		ofl = in_be32(priv->reg_rngu + TALITOS_EUSR_LO) &
		      TALITOS_RNGUSR_LO_OFL;
		if (ofl || !wait)
			break;
		udelay(10);
	}

	return !!ofl;
}

static int talitos_rng_data_read(struct hwrng *rng, u32 *data)
{
	struct device *dev = (struct device *)rng->priv;
	struct talitos_private *priv = dev_get_drvdata(dev);

	/* rng fifo requires 64-bit accesses */
	*data = in_be32(priv->reg_rngu + TALITOS_EU_FIFO);
	*data = in_be32(priv->reg_rngu + TALITOS_EU_FIFO_LO);

	return sizeof(u32);
}

static int talitos_rng_init(struct hwrng *rng)
{
	struct device *dev = (struct device *)rng->priv;
	struct talitos_private *priv = dev_get_drvdata(dev);
	unsigned int timeout = TALITOS_TIMEOUT;

	setbits32(priv->reg_rngu + TALITOS_EURCR_LO, TALITOS_RNGURCR_LO_SR);
	while (!(in_be32(priv->reg_rngu + TALITOS_EUSR_LO)
		 & TALITOS_RNGUSR_LO_RD)
	       && --timeout)
		cpu_relax();
	if (timeout == 0) {
		dev_err(dev, "failed to reset rng hw\n");
		return -ENODEV;
	}

	/* start generating */
	setbits32(priv->reg_rngu + TALITOS_EUDSR_LO, 0);

	return 0;
}

static int talitos_register_rng(struct device *dev)
{
	struct talitos_private *priv = dev_get_drvdata(dev);
	int err;

	priv->rng.name		= dev_driver_string(dev),
	priv->rng.init		= talitos_rng_init,
	priv->rng.data_present	= talitos_rng_data_present,
	priv->rng.data_read	= talitos_rng_data_read,
	priv->rng.priv		= (unsigned long)dev;

	err = hwrng_register(&priv->rng);
	if (!err)
		priv->rng_registered = true;

	return err;
}

static void talitos_unregister_rng(struct device *dev)
{
	struct talitos_private *priv = dev_get_drvdata(dev);

	if (!priv->rng_registered)
		return;

	hwrng_unregister(&priv->rng);
	priv->rng_registered = false;
}

/*
 * crypto alg
 */
#define TALITOS_CRA_PRIORITY		3000
/*
 * Defines a priority for doing AEAD with descriptors type
 * HMAC_SNOOP_NO_AFEA (HSNA) instead of type IPSEC_ESP
 */
#define TALITOS_CRA_PRIORITY_AEAD_HSNA	(TALITOS_CRA_PRIORITY - 1)
#define TALITOS_MAX_KEY_SIZE		(AES_MAX_KEY_SIZE + SHA512_BLOCK_SIZE)
#define TALITOS_MAX_IV_LENGTH		16 /* max of AES_BLOCK_SIZE, DES3_EDE_BLOCK_SIZE */

struct talitos_ctx {
	struct device *dev;
	int ch;
	__be32 desc_hdr_template;
	u8 key[TALITOS_MAX_KEY_SIZE];
	u8 iv[TALITOS_MAX_IV_LENGTH];
	dma_addr_t dma_key;
	unsigned int keylen;
	unsigned int enckeylen;
	unsigned int authkeylen;
	dma_addr_t dma_buf;
	dma_addr_t dma_hw_context;
};

#define HASH_MAX_BLOCK_SIZE		SHA512_BLOCK_SIZE
#define TALITOS_MDEU_MAX_CONTEXT_SIZE	TALITOS_MDEU_CONTEXT_SIZE_SHA384_SHA512

struct talitos_ahash_req_ctx {
	u32 hw_context[TALITOS_MDEU_MAX_CONTEXT_SIZE / sizeof(u32)];
	unsigned int hw_context_size;
	u8 buf[2][HASH_MAX_BLOCK_SIZE];
	int buf_idx;
	unsigned int swinit;
	unsigned int first;
	unsigned int last;
	unsigned int to_hash_later;
	unsigned int nbuf;
	struct scatterlist bufsl[2];
	struct scatterlist *psrc;
};

struct talitos_export_state {
	u32 hw_context[TALITOS_MDEU_MAX_CONTEXT_SIZE / sizeof(u32)];
	u8 buf[HASH_MAX_BLOCK_SIZE];
	unsigned int swinit;
	unsigned int first;
	unsigned int last;
	unsigned int to_hash_later;
	unsigned int nbuf;
};

static int aead_setkey(struct crypto_aead *authenc,
		       const u8 *key, unsigned int keylen)
{
	struct talitos_ctx *ctx = crypto_aead_ctx(authenc);
	struct device *dev = ctx->dev;
	struct crypto_authenc_keys keys;

	if (crypto_authenc_extractkeys(&keys, key, keylen) != 0)
		goto badkey;

	if (keys.authkeylen + keys.enckeylen > TALITOS_MAX_KEY_SIZE)
		goto badkey;

	if (ctx->keylen)
		dma_unmap_single(dev, ctx->dma_key, ctx->keylen, DMA_TO_DEVICE);

	memcpy(ctx->key, keys.authkey, keys.authkeylen);
	memcpy(&ctx->key[keys.authkeylen], keys.enckey, keys.enckeylen);

	ctx->keylen = keys.authkeylen + keys.enckeylen;
	ctx->enckeylen = keys.enckeylen;
	ctx->authkeylen = keys.authkeylen;
	ctx->dma_key = dma_map_single(dev, ctx->key, ctx->keylen,
				      DMA_TO_DEVICE);

	return 0;

badkey:
	crypto_aead_set_flags(authenc, CRYPTO_TFM_RES_BAD_KEY_LEN);
	return -EINVAL;
}

/*
 * talitos_edesc - s/w-extended descriptor
 * @src_nents: number of segments in input scatterlist
 * @dst_nents: number of segments in output scatterlist
 * @icv_ool: whether ICV is out-of-line
 * @iv_dma: dma address of iv for checking continuity and link table
 * @dma_len: length of dma mapped link_tbl space
 * @dma_link_tbl: bus physical address of link_tbl/buf
 * @desc: h/w descriptor
 * @link_tbl: input and output h/w link tables (if {src,dst}_nents > 1) (SEC2)
 * @buf: input and output buffeur (if {src,dst}_nents > 1) (SEC1)
 *
 * if decrypting (with authcheck), or either one of src_nents or dst_nents
 * is greater than 1, an integrity check value is concatenated to the end
 * of link_tbl data
 */
struct talitos_edesc {
	int src_nents;
	int dst_nents;
	bool icv_ool;
	dma_addr_t iv_dma;
	int dma_len;
	dma_addr_t dma_link_tbl;
	struct talitos_desc desc;
	union {
		struct talitos_ptr link_tbl[0];
		u8 buf[0];
	};
};

static void talitos_sg_unmap(struct device *dev,
			     struct talitos_edesc *edesc,
			     struct scatterlist *src,
			     struct scatterlist *dst,
			     unsigned int len, unsigned int offset)
{
	struct talitos_private *priv = dev_get_drvdata(dev);
	bool is_sec1 = has_ftr_sec1(priv);
	unsigned int src_nents = edesc->src_nents ? : 1;
	unsigned int dst_nents = edesc->dst_nents ? : 1;

	if (is_sec1 && dst && dst_nents > 1) {
		dma_sync_single_for_device(dev, edesc->dma_link_tbl + offset,
					   len, DMA_FROM_DEVICE);
		sg_pcopy_from_buffer(dst, dst_nents, edesc->buf + offset, len,
				     offset);
	}
	if (src != dst) {
		if (src_nents == 1 || !is_sec1)
			dma_unmap_sg(dev, src, src_nents, DMA_TO_DEVICE);

		if (dst && (dst_nents == 1 || !is_sec1))
			dma_unmap_sg(dev, dst, dst_nents, DMA_FROM_DEVICE);
	} else if (src_nents == 1 || !is_sec1) {
		dma_unmap_sg(dev, src, src_nents, DMA_BIDIRECTIONAL);
	}
}

static void ipsec_esp_unmap(struct device *dev,
			    struct talitos_edesc *edesc,
			    struct aead_request *areq)
{
	struct crypto_aead *aead = crypto_aead_reqtfm(areq);
	struct talitos_ctx *ctx = crypto_aead_ctx(aead);
	unsigned int ivsize = crypto_aead_ivsize(aead);
	bool is_ipsec_esp = edesc->desc.hdr & DESC_HDR_TYPE_IPSEC_ESP;
	struct talitos_ptr *civ_ptr = &edesc->desc.ptr[is_ipsec_esp ? 2 : 3];

	if (is_ipsec_esp)
		unmap_single_talitos_ptr(dev, &edesc->desc.ptr[6],
					 DMA_FROM_DEVICE);
	unmap_single_talitos_ptr(dev, civ_ptr, DMA_TO_DEVICE);

	talitos_sg_unmap(dev, edesc, areq->src, areq->dst, areq->cryptlen,
			 areq->assoclen);

	if (edesc->dma_len)
		dma_unmap_single(dev, edesc->dma_link_tbl, edesc->dma_len,
				 DMA_BIDIRECTIONAL);

	if (!is_ipsec_esp) {
		unsigned int dst_nents = edesc->dst_nents ? : 1;

		sg_pcopy_to_buffer(areq->dst, dst_nents, ctx->iv, ivsize,
				   areq->assoclen + areq->cryptlen - ivsize);
	}
}

/*
 * ipsec_esp descriptor callbacks
 */
static void ipsec_esp_encrypt_done(struct device *dev,
				   struct talitos_desc *desc, void *context,
				   int err)
{
	struct talitos_private *priv = dev_get_drvdata(dev);
	bool is_sec1 = has_ftr_sec1(priv);
	struct aead_request *areq = context;
	struct crypto_aead *authenc = crypto_aead_reqtfm(areq);
	unsigned int authsize = crypto_aead_authsize(authenc);
	unsigned int ivsize = crypto_aead_ivsize(authenc);
	struct talitos_edesc *edesc;
	struct scatterlist *sg;
	void *icvdata;

	edesc = container_of(desc, struct talitos_edesc, desc);

	ipsec_esp_unmap(dev, edesc, areq);

	/* copy the generated ICV to dst */
	if (edesc->icv_ool) {
		if (is_sec1)
			icvdata = edesc->buf + areq->assoclen + areq->cryptlen;
		else
			icvdata = &edesc->link_tbl[edesc->src_nents +
						   edesc->dst_nents + 2];
		sg = sg_last(areq->dst, edesc->dst_nents);
		memcpy((char *)sg_virt(sg) + sg->length - authsize,
		       icvdata, authsize);
	}

	dma_unmap_single(dev, edesc->iv_dma, ivsize, DMA_TO_DEVICE);

	kfree(edesc);

	aead_request_complete(areq, err);
}

static void ipsec_esp_decrypt_swauth_done(struct device *dev,
					  struct talitos_desc *desc,
					  void *context, int err)
{
	struct aead_request *req = context;
	struct crypto_aead *authenc = crypto_aead_reqtfm(req);
	unsigned int authsize = crypto_aead_authsize(authenc);
	struct talitos_edesc *edesc;
	struct scatterlist *sg;
	char *oicv, *icv;
	struct talitos_private *priv = dev_get_drvdata(dev);
	bool is_sec1 = has_ftr_sec1(priv);

	edesc = container_of(desc, struct talitos_edesc, desc);

	ipsec_esp_unmap(dev, edesc, req);

	if (!err) {
		/* auth check */
		sg = sg_last(req->dst, edesc->dst_nents ? : 1);
		icv = (char *)sg_virt(sg) + sg->length - authsize;

		if (edesc->dma_len) {
			if (is_sec1)
				oicv = (char *)&edesc->dma_link_tbl +
					       req->assoclen + req->cryptlen;
			else
				oicv = (char *)
				       &edesc->link_tbl[edesc->src_nents +
							edesc->dst_nents + 2];
			if (edesc->icv_ool)
				icv = oicv + authsize;
		} else
			oicv = (char *)&edesc->link_tbl[0];

		err = crypto_memneq(oicv, icv, authsize) ? -EBADMSG : 0;
	}

	kfree(edesc);

	aead_request_complete(req, err);
}

static void ipsec_esp_decrypt_hwauth_done(struct device *dev,
					  struct talitos_desc *desc,
					  void *context, int err)
{
	struct aead_request *req = context;
	struct talitos_edesc *edesc;

	edesc = container_of(desc, struct talitos_edesc, desc);

	ipsec_esp_unmap(dev, edesc, req);

	/* check ICV auth status */
	if (!err && ((desc->hdr_lo & DESC_HDR_LO_ICCR1_MASK) !=
		     DESC_HDR_LO_ICCR1_PASS))
		err = -EBADMSG;

	kfree(edesc);

	aead_request_complete(req, err);
}

/*
 * convert scatterlist to SEC h/w link table format
 * stop at cryptlen bytes
 */
static int sg_to_link_tbl_offset(struct scatterlist *sg, int sg_count,
				 unsigned int offset, int cryptlen,
				 struct talitos_ptr *link_tbl_ptr)
{
	int n_sg = sg_count;
	int count = 0;

	while (cryptlen && sg && n_sg--) {
		unsigned int len = sg_dma_len(sg);

		if (offset >= len) {
			offset -= len;
			goto next;
		}

		len -= offset;

		if (len > cryptlen)
			len = cryptlen;

		to_talitos_ptr(link_tbl_ptr + count,
			       sg_dma_address(sg) + offset, len, 0);
		to_talitos_ptr_ext_set(link_tbl_ptr + count, 0, 0);
		count++;
		cryptlen -= len;
		offset = 0;

next:
		sg = sg_next(sg);
	}

	/* tag end of link table */
	if (count > 0)
		to_talitos_ptr_ext_set(link_tbl_ptr + count - 1,
				       DESC_PTR_LNKTBL_RETURN, 0);

	return count;
}

static int talitos_sg_map(struct device *dev, struct scatterlist *src,
		   unsigned int len, struct talitos_edesc *edesc,
		   struct talitos_ptr *ptr,
		   int sg_count, unsigned int offset, int tbl_off)
{
	struct talitos_private *priv = dev_get_drvdata(dev);
	bool is_sec1 = has_ftr_sec1(priv);

<<<<<<< HEAD
=======
	if (!src) {
		to_talitos_ptr(ptr, 0, 0, is_sec1);
		return 1;
	}
>>>>>>> 661e50bc
	if (sg_count == 1) {
		to_talitos_ptr(ptr, sg_dma_address(src) + offset, len, is_sec1);
		return sg_count;
	}
	if (is_sec1) {
		to_talitos_ptr(ptr, edesc->dma_link_tbl + offset, len, is_sec1);
		return sg_count;
	}
	sg_count = sg_to_link_tbl_offset(src, sg_count, offset, len,
					 &edesc->link_tbl[tbl_off]);
	if (sg_count == 1) {
		/* Only one segment now, so no link tbl needed*/
		copy_talitos_ptr(ptr, &edesc->link_tbl[tbl_off], is_sec1);
		return sg_count;
	}
	to_talitos_ptr(ptr, edesc->dma_link_tbl +
			    tbl_off * sizeof(struct talitos_ptr), len, is_sec1);
	to_talitos_ptr_ext_or(ptr, DESC_PTR_LNKTBL_JUMP, is_sec1);

	return sg_count;
}

/*
 * fill in and submit ipsec_esp descriptor
 */
static int ipsec_esp(struct talitos_edesc *edesc, struct aead_request *areq,
		     void (*callback)(struct device *dev,
				      struct talitos_desc *desc,
				      void *context, int error))
{
	struct crypto_aead *aead = crypto_aead_reqtfm(areq);
	unsigned int authsize = crypto_aead_authsize(aead);
	struct talitos_ctx *ctx = crypto_aead_ctx(aead);
	struct device *dev = ctx->dev;
	struct talitos_desc *desc = &edesc->desc;
	unsigned int cryptlen = areq->cryptlen;
	unsigned int ivsize = crypto_aead_ivsize(aead);
	int tbl_off = 0;
	int sg_count, ret;
	int sg_link_tbl_len;
	bool sync_needed = false;
	struct talitos_private *priv = dev_get_drvdata(dev);
	bool is_sec1 = has_ftr_sec1(priv);
	bool is_ipsec_esp = desc->hdr & DESC_HDR_TYPE_IPSEC_ESP;
	struct talitos_ptr *civ_ptr = &desc->ptr[is_ipsec_esp ? 2 : 3];
	struct talitos_ptr *ckey_ptr = &desc->ptr[is_ipsec_esp ? 3 : 2];

	/* hmac key */
	to_talitos_ptr(&desc->ptr[0], ctx->dma_key, ctx->authkeylen, is_sec1);

	sg_count = edesc->src_nents ?: 1;
	if (is_sec1 && sg_count > 1)
		sg_copy_to_buffer(areq->src, sg_count, edesc->buf,
				  areq->assoclen + cryptlen);
	else
		sg_count = dma_map_sg(dev, areq->src, sg_count,
				      (areq->src == areq->dst) ?
				      DMA_BIDIRECTIONAL : DMA_TO_DEVICE);

	/* hmac data */
	ret = talitos_sg_map(dev, areq->src, areq->assoclen, edesc,
			     &desc->ptr[1], sg_count, 0, tbl_off);

	if (ret > 1) {
		tbl_off += ret;
		sync_needed = true;
	}

	/* cipher iv */
	to_talitos_ptr(civ_ptr, edesc->iv_dma, ivsize, is_sec1);

	/* cipher key */
	to_talitos_ptr(ckey_ptr, ctx->dma_key  + ctx->authkeylen,
		       ctx->enckeylen, is_sec1);

	/*
	 * cipher in
	 * map and adjust cipher len to aead request cryptlen.
	 * extent is bytes of HMAC postpended to ciphertext,
	 * typically 12 for ipsec
	 */
	sg_link_tbl_len = cryptlen;

	if (is_ipsec_esp) {
		to_talitos_ptr_ext_set(&desc->ptr[4], authsize, is_sec1);

		if (desc->hdr & DESC_HDR_MODE1_MDEU_CICV)
			sg_link_tbl_len += authsize;
	}

	ret = talitos_sg_map(dev, areq->src, sg_link_tbl_len, edesc,
			     &desc->ptr[4], sg_count, areq->assoclen, tbl_off);

	if (ret > 1) {
		tbl_off += ret;
		sync_needed = true;
	}

	/* cipher out */
	if (areq->src != areq->dst) {
		sg_count = edesc->dst_nents ? : 1;
		if (!is_sec1 || sg_count == 1)
			dma_map_sg(dev, areq->dst, sg_count, DMA_FROM_DEVICE);
	}

	ret = talitos_sg_map(dev, areq->dst, cryptlen, edesc, &desc->ptr[5],
			     sg_count, areq->assoclen, tbl_off);

	if (is_ipsec_esp)
		to_talitos_ptr_ext_or(&desc->ptr[5], authsize, is_sec1);

	/* ICV data */
	if (ret > 1) {
		tbl_off += ret;
		edesc->icv_ool = true;
		sync_needed = true;

		if (is_ipsec_esp) {
			struct talitos_ptr *tbl_ptr = &edesc->link_tbl[tbl_off];
			int offset = (edesc->src_nents + edesc->dst_nents + 2) *
				     sizeof(struct talitos_ptr) + authsize;

			/* Add an entry to the link table for ICV data */
			to_talitos_ptr_ext_set(tbl_ptr - 1, 0, is_sec1);
			to_talitos_ptr_ext_set(tbl_ptr, DESC_PTR_LNKTBL_RETURN,
					       is_sec1);

			/* icv data follows link tables */
			to_talitos_ptr(tbl_ptr, edesc->dma_link_tbl + offset,
				       authsize, is_sec1);
		} else {
			dma_addr_t addr = edesc->dma_link_tbl;

			if (is_sec1)
				addr += areq->assoclen + cryptlen;
			else
				addr += sizeof(struct talitos_ptr) * tbl_off;

			to_talitos_ptr(&desc->ptr[6], addr, authsize, is_sec1);
		}
	} else if (!is_ipsec_esp) {
		ret = talitos_sg_map(dev, areq->dst, authsize, edesc,
				     &desc->ptr[6], sg_count, areq->assoclen +
							      cryptlen,
				     tbl_off);
		if (ret > 1) {
			tbl_off += ret;
			edesc->icv_ool = true;
			sync_needed = true;
		} else {
			edesc->icv_ool = false;
		}
	} else {
		edesc->icv_ool = false;
	}

	/* iv out */
	if (is_ipsec_esp)
		map_single_talitos_ptr(dev, &desc->ptr[6], ivsize, ctx->iv,
				       DMA_FROM_DEVICE);

	if (sync_needed)
		dma_sync_single_for_device(dev, edesc->dma_link_tbl,
					   edesc->dma_len,
					   DMA_BIDIRECTIONAL);

	ret = talitos_submit(dev, ctx->ch, desc, callback, areq);
	if (ret != -EINPROGRESS) {
		ipsec_esp_unmap(dev, edesc, areq);
		kfree(edesc);
	}
	return ret;
}

/*
 * allocate and map the extended descriptor
 */
static struct talitos_edesc *talitos_edesc_alloc(struct device *dev,
						 struct scatterlist *src,
						 struct scatterlist *dst,
						 u8 *iv,
						 unsigned int assoclen,
						 unsigned int cryptlen,
						 unsigned int authsize,
						 unsigned int ivsize,
						 int icv_stashing,
						 u32 cryptoflags,
						 bool encrypt)
{
	struct talitos_edesc *edesc;
	int src_nents, dst_nents, alloc_len, dma_len, src_len, dst_len;
	dma_addr_t iv_dma = 0;
	gfp_t flags = cryptoflags & CRYPTO_TFM_REQ_MAY_SLEEP ? GFP_KERNEL :
		      GFP_ATOMIC;
	struct talitos_private *priv = dev_get_drvdata(dev);
	bool is_sec1 = has_ftr_sec1(priv);
	int max_len = is_sec1 ? TALITOS1_MAX_DATA_LEN : TALITOS2_MAX_DATA_LEN;
	void *err;

	if (cryptlen + authsize > max_len) {
		dev_err(dev, "length exceeds h/w max limit\n");
		return ERR_PTR(-EINVAL);
	}

	if (ivsize)
		iv_dma = dma_map_single(dev, iv, ivsize, DMA_TO_DEVICE);

	if (!dst || dst == src) {
		src_len = assoclen + cryptlen + authsize;
		src_nents = sg_nents_for_len(src, src_len);
		if (src_nents < 0) {
			dev_err(dev, "Invalid number of src SG.\n");
			err = ERR_PTR(-EINVAL);
			goto error_sg;
		}
		src_nents = (src_nents == 1) ? 0 : src_nents;
		dst_nents = dst ? src_nents : 0;
		dst_len = 0;
	} else { /* dst && dst != src*/
		src_len = assoclen + cryptlen + (encrypt ? 0 : authsize);
		src_nents = sg_nents_for_len(src, src_len);
		if (src_nents < 0) {
			dev_err(dev, "Invalid number of src SG.\n");
			err = ERR_PTR(-EINVAL);
			goto error_sg;
		}
		src_nents = (src_nents == 1) ? 0 : src_nents;
		dst_len = assoclen + cryptlen + (encrypt ? authsize : 0);
		dst_nents = sg_nents_for_len(dst, dst_len);
		if (dst_nents < 0) {
			dev_err(dev, "Invalid number of dst SG.\n");
			err = ERR_PTR(-EINVAL);
			goto error_sg;
		}
		dst_nents = (dst_nents == 1) ? 0 : dst_nents;
	}

	/*
	 * allocate space for base edesc plus the link tables,
	 * allowing for two separate entries for AD and generated ICV (+ 2),
	 * and space for two sets of ICVs (stashed and generated)
	 */
	alloc_len = sizeof(struct talitos_edesc);
	if (src_nents || dst_nents) {
		if (is_sec1)
			dma_len = (src_nents ? src_len : 0) +
				  (dst_nents ? dst_len : 0);
		else
			dma_len = (src_nents + dst_nents + 2) *
				  sizeof(struct talitos_ptr) + authsize * 2;
		alloc_len += dma_len;
	} else {
		dma_len = 0;
		alloc_len += icv_stashing ? authsize : 0;
	}

	/* if its a ahash, add space for a second desc next to the first one */
	if (is_sec1 && !dst)
		alloc_len += sizeof(struct talitos_desc);

	edesc = kmalloc(alloc_len, GFP_DMA | flags);
	if (!edesc) {
		dev_err(dev, "could not allocate edescriptor\n");
		err = ERR_PTR(-ENOMEM);
		goto error_sg;
	}
	memset(&edesc->desc, 0, sizeof(edesc->desc));

	edesc->src_nents = src_nents;
	edesc->dst_nents = dst_nents;
	edesc->iv_dma = iv_dma;
	edesc->dma_len = dma_len;
	if (dma_len) {
		void *addr = &edesc->link_tbl[0];

		if (is_sec1 && !dst)
			addr += sizeof(struct talitos_desc);
		edesc->dma_link_tbl = dma_map_single(dev, addr,
						     edesc->dma_len,
						     DMA_BIDIRECTIONAL);
	}
	return edesc;
error_sg:
	if (iv_dma)
		dma_unmap_single(dev, iv_dma, ivsize, DMA_TO_DEVICE);
	return err;
}

static struct talitos_edesc *aead_edesc_alloc(struct aead_request *areq, u8 *iv,
					      int icv_stashing, bool encrypt)
{
	struct crypto_aead *authenc = crypto_aead_reqtfm(areq);
	unsigned int authsize = crypto_aead_authsize(authenc);
	struct talitos_ctx *ctx = crypto_aead_ctx(authenc);
	unsigned int ivsize = crypto_aead_ivsize(authenc);

	return talitos_edesc_alloc(ctx->dev, areq->src, areq->dst,
				   iv, areq->assoclen, areq->cryptlen,
				   authsize, ivsize, icv_stashing,
				   areq->base.flags, encrypt);
}

static int aead_encrypt(struct aead_request *req)
{
	struct crypto_aead *authenc = crypto_aead_reqtfm(req);
	struct talitos_ctx *ctx = crypto_aead_ctx(authenc);
	struct talitos_edesc *edesc;

	/* allocate extended descriptor */
	edesc = aead_edesc_alloc(req, req->iv, 0, true);
	if (IS_ERR(edesc))
		return PTR_ERR(edesc);

	/* set encrypt */
	edesc->desc.hdr = ctx->desc_hdr_template | DESC_HDR_MODE0_ENCRYPT;

	return ipsec_esp(edesc, req, ipsec_esp_encrypt_done);
}

static int aead_decrypt(struct aead_request *req)
{
	struct crypto_aead *authenc = crypto_aead_reqtfm(req);
	unsigned int authsize = crypto_aead_authsize(authenc);
	struct talitos_ctx *ctx = crypto_aead_ctx(authenc);
	struct talitos_private *priv = dev_get_drvdata(ctx->dev);
	struct talitos_edesc *edesc;
	struct scatterlist *sg;
	void *icvdata;

	req->cryptlen -= authsize;

	/* allocate extended descriptor */
	edesc = aead_edesc_alloc(req, req->iv, 1, false);
	if (IS_ERR(edesc))
		return PTR_ERR(edesc);

	if ((priv->features & TALITOS_FTR_HW_AUTH_CHECK) &&
	    ((!edesc->src_nents && !edesc->dst_nents) ||
	     priv->features & TALITOS_FTR_SRC_LINK_TBL_LEN_INCLUDES_EXTENT)) {

		/* decrypt and check the ICV */
		edesc->desc.hdr = ctx->desc_hdr_template |
				  DESC_HDR_DIR_INBOUND |
				  DESC_HDR_MODE1_MDEU_CICV;

		/* reset integrity check result bits */

		return ipsec_esp(edesc, req, ipsec_esp_decrypt_hwauth_done);
	}

	/* Have to check the ICV with software */
	edesc->desc.hdr = ctx->desc_hdr_template | DESC_HDR_DIR_INBOUND;

	/* stash incoming ICV for later cmp with ICV generated by the h/w */
	if (edesc->dma_len)
		icvdata = (char *)&edesc->link_tbl[edesc->src_nents +
						   edesc->dst_nents + 2];
	else
		icvdata = &edesc->link_tbl[0];

	sg = sg_last(req->src, edesc->src_nents ? : 1);

	memcpy(icvdata, (char *)sg_virt(sg) + sg->length - authsize, authsize);

	return ipsec_esp(edesc, req, ipsec_esp_decrypt_swauth_done);
}

static int ablkcipher_setkey(struct crypto_ablkcipher *cipher,
			     const u8 *key, unsigned int keylen)
{
	struct talitos_ctx *ctx = crypto_ablkcipher_ctx(cipher);
	struct device *dev = ctx->dev;
	u32 tmp[DES_EXPKEY_WORDS];

	if (keylen > TALITOS_MAX_KEY_SIZE) {
		crypto_ablkcipher_set_flags(cipher, CRYPTO_TFM_RES_BAD_KEY_LEN);
		return -EINVAL;
	}

	if (unlikely(crypto_ablkcipher_get_flags(cipher) &
		     CRYPTO_TFM_REQ_WEAK_KEY) &&
	    !des_ekey(tmp, key)) {
		crypto_ablkcipher_set_flags(cipher, CRYPTO_TFM_RES_WEAK_KEY);
		return -EINVAL;
	}

	if (ctx->keylen)
		dma_unmap_single(dev, ctx->dma_key, ctx->keylen, DMA_TO_DEVICE);

	memcpy(&ctx->key, key, keylen);
	ctx->keylen = keylen;

	ctx->dma_key = dma_map_single(dev, ctx->key, keylen, DMA_TO_DEVICE);

	return 0;
}

static void common_nonsnoop_unmap(struct device *dev,
				  struct talitos_edesc *edesc,
				  struct ablkcipher_request *areq)
{
	unmap_single_talitos_ptr(dev, &edesc->desc.ptr[5], DMA_FROM_DEVICE);

	talitos_sg_unmap(dev, edesc, areq->src, areq->dst, areq->nbytes, 0);
	unmap_single_talitos_ptr(dev, &edesc->desc.ptr[1], DMA_TO_DEVICE);

	if (edesc->dma_len)
		dma_unmap_single(dev, edesc->dma_link_tbl, edesc->dma_len,
				 DMA_BIDIRECTIONAL);
}

static void ablkcipher_done(struct device *dev,
			    struct talitos_desc *desc, void *context,
			    int err)
{
	struct ablkcipher_request *areq = context;
	struct talitos_edesc *edesc;

	edesc = container_of(desc, struct talitos_edesc, desc);

	common_nonsnoop_unmap(dev, edesc, areq);

	kfree(edesc);

	areq->base.complete(&areq->base, err);
}

static int common_nonsnoop(struct talitos_edesc *edesc,
			   struct ablkcipher_request *areq,
			   void (*callback) (struct device *dev,
					     struct talitos_desc *desc,
					     void *context, int error))
{
	struct crypto_ablkcipher *cipher = crypto_ablkcipher_reqtfm(areq);
	struct talitos_ctx *ctx = crypto_ablkcipher_ctx(cipher);
	struct device *dev = ctx->dev;
	struct talitos_desc *desc = &edesc->desc;
	unsigned int cryptlen = areq->nbytes;
	unsigned int ivsize = crypto_ablkcipher_ivsize(cipher);
	int sg_count, ret;
	bool sync_needed = false;
	struct talitos_private *priv = dev_get_drvdata(dev);
	bool is_sec1 = has_ftr_sec1(priv);

	/* first DWORD empty */

	/* cipher iv */
	to_talitos_ptr(&desc->ptr[1], edesc->iv_dma, ivsize, is_sec1);

	/* cipher key */
	to_talitos_ptr(&desc->ptr[2], ctx->dma_key, ctx->keylen, is_sec1);

	sg_count = edesc->src_nents ?: 1;
	if (is_sec1 && sg_count > 1)
		sg_copy_to_buffer(areq->src, sg_count, edesc->buf,
				  cryptlen);
	else
		sg_count = dma_map_sg(dev, areq->src, sg_count,
				      (areq->src == areq->dst) ?
				      DMA_BIDIRECTIONAL : DMA_TO_DEVICE);
	/*
	 * cipher in
	 */
	sg_count = talitos_sg_map(dev, areq->src, cryptlen, edesc,
				  &desc->ptr[3], sg_count, 0, 0);
	if (sg_count > 1)
		sync_needed = true;

	/* cipher out */
	if (areq->src != areq->dst) {
		sg_count = edesc->dst_nents ? : 1;
		if (!is_sec1 || sg_count == 1)
			dma_map_sg(dev, areq->dst, sg_count, DMA_FROM_DEVICE);
	}

	ret = talitos_sg_map(dev, areq->dst, cryptlen, edesc, &desc->ptr[4],
			     sg_count, 0, (edesc->src_nents + 1));
	if (ret > 1)
		sync_needed = true;

	/* iv out */
	map_single_talitos_ptr(dev, &desc->ptr[5], ivsize, ctx->iv,
			       DMA_FROM_DEVICE);

	/* last DWORD empty */

	if (sync_needed)
		dma_sync_single_for_device(dev, edesc->dma_link_tbl,
					   edesc->dma_len, DMA_BIDIRECTIONAL);

	ret = talitos_submit(dev, ctx->ch, desc, callback, areq);
	if (ret != -EINPROGRESS) {
		common_nonsnoop_unmap(dev, edesc, areq);
		kfree(edesc);
	}
	return ret;
}

static struct talitos_edesc *ablkcipher_edesc_alloc(struct ablkcipher_request *
						    areq, bool encrypt)
{
	struct crypto_ablkcipher *cipher = crypto_ablkcipher_reqtfm(areq);
	struct talitos_ctx *ctx = crypto_ablkcipher_ctx(cipher);
	unsigned int ivsize = crypto_ablkcipher_ivsize(cipher);

	return talitos_edesc_alloc(ctx->dev, areq->src, areq->dst,
				   areq->info, 0, areq->nbytes, 0, ivsize, 0,
				   areq->base.flags, encrypt);
}

static int ablkcipher_encrypt(struct ablkcipher_request *areq)
{
	struct crypto_ablkcipher *cipher = crypto_ablkcipher_reqtfm(areq);
	struct talitos_ctx *ctx = crypto_ablkcipher_ctx(cipher);
	struct talitos_edesc *edesc;

	/* allocate extended descriptor */
	edesc = ablkcipher_edesc_alloc(areq, true);
	if (IS_ERR(edesc))
		return PTR_ERR(edesc);

	/* set encrypt */
	edesc->desc.hdr = ctx->desc_hdr_template | DESC_HDR_MODE0_ENCRYPT;

	return common_nonsnoop(edesc, areq, ablkcipher_done);
}

static int ablkcipher_decrypt(struct ablkcipher_request *areq)
{
	struct crypto_ablkcipher *cipher = crypto_ablkcipher_reqtfm(areq);
	struct talitos_ctx *ctx = crypto_ablkcipher_ctx(cipher);
	struct talitos_edesc *edesc;

	/* allocate extended descriptor */
	edesc = ablkcipher_edesc_alloc(areq, false);
	if (IS_ERR(edesc))
		return PTR_ERR(edesc);

	edesc->desc.hdr = ctx->desc_hdr_template | DESC_HDR_DIR_INBOUND;

	return common_nonsnoop(edesc, areq, ablkcipher_done);
}

static void common_nonsnoop_hash_unmap(struct device *dev,
				       struct talitos_edesc *edesc,
				       struct ahash_request *areq)
{
	struct talitos_ahash_req_ctx *req_ctx = ahash_request_ctx(areq);

	talitos_sg_unmap(dev, edesc, req_ctx->psrc, NULL, 0, 0);

	if (edesc->dma_len)
		dma_unmap_single(dev, edesc->dma_link_tbl, edesc->dma_len,
				 DMA_BIDIRECTIONAL);

	if (edesc->desc.next_desc)
		dma_unmap_single(dev, be32_to_cpu(edesc->desc.next_desc),
				 TALITOS_DESC_SIZE, DMA_BIDIRECTIONAL);
}

static void ahash_done(struct device *dev,
		       struct talitos_desc *desc, void *context,
		       int err)
{
	struct ahash_request *areq = context;
	struct talitos_edesc *edesc =
		 container_of(desc, struct talitos_edesc, desc);
	struct talitos_ahash_req_ctx *req_ctx = ahash_request_ctx(areq);

	if (!req_ctx->last && req_ctx->to_hash_later) {
		/* Position any partial block for next update/final/finup */
		req_ctx->buf_idx = (req_ctx->buf_idx + 1) & 1;
		req_ctx->nbuf = req_ctx->to_hash_later;
	}
	common_nonsnoop_hash_unmap(dev, edesc, areq);

	kfree(edesc);

	areq->base.complete(&areq->base, err);
}

/*
 * SEC1 doesn't like hashing of 0 sized message, so we do the padding
 * ourself and submit a padded block
 */
static void talitos_handle_buggy_hash(struct talitos_ctx *ctx,
			       struct talitos_edesc *edesc,
			       struct talitos_ptr *ptr)
{
	static u8 padded_hash[64] = {
		0x80, 0, 0, 0, 0, 0, 0, 0, 0, 0, 0, 0, 0, 0, 0, 0,
		0, 0, 0, 0, 0, 0, 0, 0, 0, 0, 0, 0, 0, 0, 0, 0,
		0, 0, 0, 0, 0, 0, 0, 0, 0, 0, 0, 0, 0, 0, 0, 0,
		0, 0, 0, 0, 0, 0, 0, 0, 0, 0, 0, 0, 0, 0, 0, 0,
	};

	pr_err_once("Bug in SEC1, padding ourself\n");
	edesc->desc.hdr &= ~DESC_HDR_MODE0_MDEU_PAD;
	map_single_talitos_ptr(ctx->dev, ptr, sizeof(padded_hash),
			       (char *)padded_hash, DMA_TO_DEVICE);
}

static int common_nonsnoop_hash(struct talitos_edesc *edesc,
				struct ahash_request *areq, unsigned int length,
				unsigned int offset,
				void (*callback) (struct device *dev,
						  struct talitos_desc *desc,
						  void *context, int error))
{
	struct crypto_ahash *tfm = crypto_ahash_reqtfm(areq);
	struct talitos_ctx *ctx = crypto_ahash_ctx(tfm);
	struct talitos_ahash_req_ctx *req_ctx = ahash_request_ctx(areq);
	struct device *dev = ctx->dev;
	struct talitos_desc *desc = &edesc->desc;
	int ret;
	bool sync_needed = false;
	struct talitos_private *priv = dev_get_drvdata(dev);
	bool is_sec1 = has_ftr_sec1(priv);
	int sg_count;

	/* first DWORD empty */

	/* hash context in */
	if (!req_ctx->first || req_ctx->swinit) {
		to_talitos_ptr(&desc->ptr[1], ctx->dma_hw_context,
			       req_ctx->hw_context_size, is_sec1);
		req_ctx->swinit = 0;
	}
	/* Indicate next op is not the first. */
	req_ctx->first = 0;

	/* HMAC key */
	if (ctx->keylen)
		to_talitos_ptr(&desc->ptr[2], ctx->dma_key, ctx->keylen,
			       is_sec1);

	if (is_sec1 && req_ctx->nbuf)
		length -= req_ctx->nbuf;

	sg_count = edesc->src_nents ?: 1;
	if (is_sec1 && sg_count > 1)
		sg_pcopy_to_buffer(req_ctx->psrc, sg_count,
				   edesc->buf + sizeof(struct talitos_desc),
				   length, req_ctx->nbuf);
	else if (length)
		sg_count = dma_map_sg(dev, req_ctx->psrc, sg_count,
				      DMA_TO_DEVICE);
	/*
	 * data in
	 */
	if (is_sec1 && req_ctx->nbuf) {
		dma_addr_t dma_buf = ctx->dma_buf + req_ctx->buf_idx *
						    HASH_MAX_BLOCK_SIZE;

		to_talitos_ptr(&desc->ptr[3], dma_buf, req_ctx->nbuf, is_sec1);
	} else {
		sg_count = talitos_sg_map(dev, req_ctx->psrc, length, edesc,
					  &desc->ptr[3], sg_count, offset, 0);
		if (sg_count > 1)
			sync_needed = true;
	}

	/* fifth DWORD empty */

	/* hash/HMAC out -or- hash context out */
	if (req_ctx->last)
		map_single_talitos_ptr(dev, &desc->ptr[5],
				       crypto_ahash_digestsize(tfm),
				       areq->result, DMA_FROM_DEVICE);
	else
		to_talitos_ptr(&desc->ptr[5], ctx->dma_hw_context,
			       req_ctx->hw_context_size, is_sec1);

	/* last DWORD empty */

	if (is_sec1 && from_talitos_ptr_len(&desc->ptr[3], true) == 0)
		talitos_handle_buggy_hash(ctx, edesc, &desc->ptr[3]);

	if (is_sec1 && req_ctx->nbuf && length) {
		struct talitos_desc *desc2 = desc + 1;
		dma_addr_t next_desc;

		memset(desc2, 0, sizeof(*desc2));
		desc2->hdr = desc->hdr;
		desc2->hdr &= ~DESC_HDR_MODE0_MDEU_INIT;
		desc2->hdr1 = desc2->hdr;
		desc->hdr &= ~DESC_HDR_MODE0_MDEU_PAD;
		desc->hdr |= DESC_HDR_MODE0_MDEU_CONT;
		desc->hdr &= ~DESC_HDR_DONE_NOTIFY;

		to_talitos_ptr(&desc2->ptr[1], ctx->dma_hw_context,
			       req_ctx->hw_context_size, is_sec1);

		copy_talitos_ptr(&desc2->ptr[2], &desc->ptr[2], is_sec1);
		sg_count = talitos_sg_map(dev, req_ctx->psrc, length, edesc,
					  &desc2->ptr[3], sg_count, offset, 0);
		if (sg_count > 1)
			sync_needed = true;
		copy_talitos_ptr(&desc2->ptr[5], &desc->ptr[5], is_sec1);
		if (req_ctx->last)
			to_talitos_ptr(&desc->ptr[5], ctx->dma_hw_context,
				       req_ctx->hw_context_size, is_sec1);

		next_desc = dma_map_single(dev, &desc2->hdr1, TALITOS_DESC_SIZE,
					   DMA_BIDIRECTIONAL);
		desc->next_desc = cpu_to_be32(next_desc);
	}

	if (sync_needed)
		dma_sync_single_for_device(dev, edesc->dma_link_tbl,
					   edesc->dma_len, DMA_BIDIRECTIONAL);

	ret = talitos_submit(dev, ctx->ch, desc, callback, areq);
	if (ret != -EINPROGRESS) {
		common_nonsnoop_hash_unmap(dev, edesc, areq);
		kfree(edesc);
	}
	return ret;
}

static struct talitos_edesc *ahash_edesc_alloc(struct ahash_request *areq,
					       unsigned int nbytes)
{
	struct crypto_ahash *tfm = crypto_ahash_reqtfm(areq);
	struct talitos_ctx *ctx = crypto_ahash_ctx(tfm);
	struct talitos_ahash_req_ctx *req_ctx = ahash_request_ctx(areq);
	struct talitos_private *priv = dev_get_drvdata(ctx->dev);
	bool is_sec1 = has_ftr_sec1(priv);

	if (is_sec1)
		nbytes -= req_ctx->nbuf;

	return talitos_edesc_alloc(ctx->dev, req_ctx->psrc, NULL, NULL, 0,
				   nbytes, 0, 0, 0, areq->base.flags, false);
}

static int ahash_init(struct ahash_request *areq)
{
	struct crypto_ahash *tfm = crypto_ahash_reqtfm(areq);
	struct talitos_ctx *ctx = crypto_ahash_ctx(tfm);
	struct device *dev = ctx->dev;
	struct talitos_ahash_req_ctx *req_ctx = ahash_request_ctx(areq);
	unsigned int size;
	struct talitos_private *priv = dev_get_drvdata(dev);
	bool is_sec1 = has_ftr_sec1(priv);

	/* Initialize the context */
	req_ctx->buf_idx = 0;
	req_ctx->nbuf = 0;
	req_ctx->first = 1; /* first indicates h/w must init its context */
	req_ctx->swinit = 0; /* assume h/w init of context */
	size =	(crypto_ahash_digestsize(tfm) <= SHA256_DIGEST_SIZE)
			? TALITOS_MDEU_CONTEXT_SIZE_MD5_SHA1_SHA256
			: TALITOS_MDEU_CONTEXT_SIZE_SHA384_SHA512;
	req_ctx->hw_context_size = size;

	if (ctx->dma_hw_context)
		dma_unmap_single(dev, ctx->dma_hw_context, size,
				 DMA_BIDIRECTIONAL);
	ctx->dma_hw_context = dma_map_single(dev, req_ctx->hw_context, size,
					     DMA_BIDIRECTIONAL);
	if (ctx->dma_buf)
		dma_unmap_single(dev, ctx->dma_buf, sizeof(req_ctx->buf),
				 DMA_TO_DEVICE);
	if (is_sec1)
		ctx->dma_buf = dma_map_single(dev, req_ctx->buf,
					      sizeof(req_ctx->buf),
					      DMA_TO_DEVICE);
	return 0;
}

/*
 * on h/w without explicit sha224 support, we initialize h/w context
 * manually with sha224 constants, and tell it to run sha256.
 */
static int ahash_init_sha224_swinit(struct ahash_request *areq)
{
	struct talitos_ahash_req_ctx *req_ctx = ahash_request_ctx(areq);
	struct crypto_ahash *tfm = crypto_ahash_reqtfm(areq);
	struct talitos_ctx *ctx = crypto_ahash_ctx(tfm);
	struct device *dev = ctx->dev;

	ahash_init(areq);
	req_ctx->swinit = 1;/* prevent h/w initting context with sha256 values*/

	req_ctx->hw_context[0] = SHA224_H0;
	req_ctx->hw_context[1] = SHA224_H1;
	req_ctx->hw_context[2] = SHA224_H2;
	req_ctx->hw_context[3] = SHA224_H3;
	req_ctx->hw_context[4] = SHA224_H4;
	req_ctx->hw_context[5] = SHA224_H5;
	req_ctx->hw_context[6] = SHA224_H6;
	req_ctx->hw_context[7] = SHA224_H7;

	/* init 64-bit count */
	req_ctx->hw_context[8] = 0;
	req_ctx->hw_context[9] = 0;

	dma_sync_single_for_device(dev, ctx->dma_hw_context,
				   req_ctx->hw_context_size, DMA_TO_DEVICE);

	return 0;
}

static int ahash_process_req(struct ahash_request *areq, unsigned int nbytes)
{
	struct crypto_ahash *tfm = crypto_ahash_reqtfm(areq);
	struct talitos_ctx *ctx = crypto_ahash_ctx(tfm);
	struct talitos_ahash_req_ctx *req_ctx = ahash_request_ctx(areq);
	struct talitos_edesc *edesc;
	unsigned int blocksize =
			crypto_tfm_alg_blocksize(crypto_ahash_tfm(tfm));
	unsigned int nbytes_to_hash;
	unsigned int to_hash_later;
	unsigned int nsg;
	int nents;
	struct device *dev = ctx->dev;
	struct talitos_private *priv = dev_get_drvdata(dev);
	bool is_sec1 = has_ftr_sec1(priv);
	int offset = 0;
	u8 *ctx_buf = req_ctx->buf[req_ctx->buf_idx];

	if (!req_ctx->last && (nbytes + req_ctx->nbuf <= blocksize)) {
		/* Buffer up to one whole block */
		nents = sg_nents_for_len(areq->src, nbytes);
		if (nents < 0) {
			dev_err(ctx->dev, "Invalid number of src SG.\n");
			return nents;
		}
		sg_copy_to_buffer(areq->src, nents,
				  ctx_buf + req_ctx->nbuf, nbytes);
		req_ctx->nbuf += nbytes;
		return 0;
	}

	/* At least (blocksize + 1) bytes are available to hash */
	nbytes_to_hash = nbytes + req_ctx->nbuf;
	to_hash_later = nbytes_to_hash & (blocksize - 1);

	if (req_ctx->last)
		to_hash_later = 0;
	else if (to_hash_later)
		/* There is a partial block. Hash the full block(s) now */
		nbytes_to_hash -= to_hash_later;
	else {
		/* Keep one block buffered */
		nbytes_to_hash -= blocksize;
		to_hash_later = blocksize;
	}

	/* Chain in any previously buffered data */
	if (!is_sec1 && req_ctx->nbuf) {
		nsg = (req_ctx->nbuf < nbytes_to_hash) ? 2 : 1;
		sg_init_table(req_ctx->bufsl, nsg);
		sg_set_buf(req_ctx->bufsl, ctx_buf, req_ctx->nbuf);
		if (nsg > 1)
			sg_chain(req_ctx->bufsl, 2, areq->src);
		req_ctx->psrc = req_ctx->bufsl;
	} else if (is_sec1 && req_ctx->nbuf && req_ctx->nbuf < blocksize) {
		if (nbytes_to_hash > blocksize)
			offset = blocksize - req_ctx->nbuf;
		else
			offset = nbytes_to_hash - req_ctx->nbuf;
		nents = sg_nents_for_len(areq->src, offset);
		if (nents < 0) {
			dev_err(ctx->dev, "Invalid number of src SG.\n");
			return nents;
		}
		sg_copy_to_buffer(areq->src, nents,
				  ctx_buf + req_ctx->nbuf, offset);
		req_ctx->nbuf += offset;
		req_ctx->psrc = areq->src;
	} else
		req_ctx->psrc = areq->src;

	if (to_hash_later) {
		nents = sg_nents_for_len(areq->src, nbytes);
		if (nents < 0) {
			dev_err(ctx->dev, "Invalid number of src SG.\n");
			return nents;
		}
		sg_pcopy_to_buffer(areq->src, nents,
				   req_ctx->buf[(req_ctx->buf_idx + 1) & 1],
				      to_hash_later,
				      nbytes - to_hash_later);
	}
	req_ctx->to_hash_later = to_hash_later;

	/* Allocate extended descriptor */
	edesc = ahash_edesc_alloc(areq, nbytes_to_hash);
	if (IS_ERR(edesc))
		return PTR_ERR(edesc);

	edesc->desc.hdr = ctx->desc_hdr_template;

	/* On last one, request SEC to pad; otherwise continue */
	if (req_ctx->last)
		edesc->desc.hdr |= DESC_HDR_MODE0_MDEU_PAD;
	else
		edesc->desc.hdr |= DESC_HDR_MODE0_MDEU_CONT;

	/* request SEC to INIT hash. */
	if (req_ctx->first && !req_ctx->swinit)
		edesc->desc.hdr |= DESC_HDR_MODE0_MDEU_INIT;
	if (is_sec1) {
		dma_addr_t dma_buf = ctx->dma_buf + req_ctx->buf_idx *
						    HASH_MAX_BLOCK_SIZE;

		dma_sync_single_for_device(dev, dma_buf,
					   req_ctx->nbuf, DMA_TO_DEVICE);
	}

	/* When the tfm context has a keylen, it's an HMAC.
	 * A first or last (ie. not middle) descriptor must request HMAC.
	 */
	if (ctx->keylen && (req_ctx->first || req_ctx->last))
		edesc->desc.hdr |= DESC_HDR_MODE0_MDEU_HMAC;

	return common_nonsnoop_hash(edesc, areq, nbytes_to_hash, offset,
				    ahash_done);
}

static int ahash_update(struct ahash_request *areq)
{
	struct talitos_ahash_req_ctx *req_ctx = ahash_request_ctx(areq);

	req_ctx->last = 0;

	return ahash_process_req(areq, areq->nbytes);
}

static int ahash_final(struct ahash_request *areq)
{
	struct talitos_ahash_req_ctx *req_ctx = ahash_request_ctx(areq);

	req_ctx->last = 1;

	return ahash_process_req(areq, 0);
}

static int ahash_finup(struct ahash_request *areq)
{
	struct talitos_ahash_req_ctx *req_ctx = ahash_request_ctx(areq);

	req_ctx->last = 1;

	return ahash_process_req(areq, areq->nbytes);
}

static int ahash_digest(struct ahash_request *areq)
{
	struct talitos_ahash_req_ctx *req_ctx = ahash_request_ctx(areq);
	struct crypto_ahash *ahash = crypto_ahash_reqtfm(areq);

	ahash->init(areq);
	req_ctx->last = 1;

	return ahash_process_req(areq, areq->nbytes);
}

static int ahash_export(struct ahash_request *areq, void *out)
{
	struct talitos_ahash_req_ctx *req_ctx = ahash_request_ctx(areq);
	struct talitos_export_state *export = out;
	struct crypto_ahash *ahash = crypto_ahash_reqtfm(areq);
	struct talitos_ctx *ctx = crypto_ahash_ctx(ahash);
	struct device *dev = ctx->dev;

	dma_sync_single_for_cpu(dev, ctx->dma_hw_context,
				req_ctx->hw_context_size, DMA_FROM_DEVICE);
	memcpy(export->hw_context, req_ctx->hw_context,
	       req_ctx->hw_context_size);
	memcpy(export->buf, req_ctx->buf[req_ctx->buf_idx], req_ctx->nbuf);
	export->swinit = req_ctx->swinit;
	export->first = req_ctx->first;
	export->last = req_ctx->last;
	export->to_hash_later = req_ctx->to_hash_later;
	export->nbuf = req_ctx->nbuf;

	return 0;
}

static int ahash_import(struct ahash_request *areq, const void *in)
{
	struct talitos_ahash_req_ctx *req_ctx = ahash_request_ctx(areq);
	struct crypto_ahash *tfm = crypto_ahash_reqtfm(areq);
	const struct talitos_export_state *export = in;
	unsigned int size;
	struct talitos_ctx *ctx = crypto_ahash_ctx(tfm);
	struct device *dev = ctx->dev;
	struct talitos_private *priv = dev_get_drvdata(dev);
	bool is_sec1 = has_ftr_sec1(priv);

	memset(req_ctx, 0, sizeof(*req_ctx));
	size = (crypto_ahash_digestsize(tfm) <= SHA256_DIGEST_SIZE)
			? TALITOS_MDEU_CONTEXT_SIZE_MD5_SHA1_SHA256
			: TALITOS_MDEU_CONTEXT_SIZE_SHA384_SHA512;
	req_ctx->hw_context_size = size;
	if (ctx->dma_hw_context)
		dma_unmap_single(dev, ctx->dma_hw_context, size,
				 DMA_BIDIRECTIONAL);

	memcpy(req_ctx->hw_context, export->hw_context, size);
	ctx->dma_hw_context = dma_map_single(dev, req_ctx->hw_context, size,
					     DMA_BIDIRECTIONAL);
	if (ctx->dma_buf)
		dma_unmap_single(dev, ctx->dma_buf, sizeof(req_ctx->buf),
				 DMA_TO_DEVICE);
	memcpy(req_ctx->buf[0], export->buf, export->nbuf);
	if (is_sec1)
		ctx->dma_buf = dma_map_single(dev, req_ctx->buf,
					      sizeof(req_ctx->buf),
					      DMA_TO_DEVICE);
	req_ctx->swinit = export->swinit;
	req_ctx->first = export->first;
	req_ctx->last = export->last;
	req_ctx->to_hash_later = export->to_hash_later;
	req_ctx->nbuf = export->nbuf;

	return 0;
}

static int keyhash(struct crypto_ahash *tfm, const u8 *key, unsigned int keylen,
		   u8 *hash)
{
	struct talitos_ctx *ctx = crypto_tfm_ctx(crypto_ahash_tfm(tfm));

	struct scatterlist sg[1];
	struct ahash_request *req;
	struct crypto_wait wait;
	int ret;

	crypto_init_wait(&wait);

	req = ahash_request_alloc(tfm, GFP_KERNEL);
	if (!req)
		return -ENOMEM;

	/* Keep tfm keylen == 0 during hash of the long key */
	ctx->keylen = 0;
	ahash_request_set_callback(req, CRYPTO_TFM_REQ_MAY_BACKLOG,
				   crypto_req_done, &wait);

	sg_init_one(&sg[0], key, keylen);

	ahash_request_set_crypt(req, sg, hash, keylen);
	ret = crypto_wait_req(crypto_ahash_digest(req), &wait);

	ahash_request_free(req);

	return ret;
}

static int ahash_setkey(struct crypto_ahash *tfm, const u8 *key,
			unsigned int keylen)
{
	struct talitos_ctx *ctx = crypto_tfm_ctx(crypto_ahash_tfm(tfm));
	struct device *dev = ctx->dev;
	unsigned int blocksize =
			crypto_tfm_alg_blocksize(crypto_ahash_tfm(tfm));
	unsigned int digestsize = crypto_ahash_digestsize(tfm);
	unsigned int keysize = keylen;
	u8 hash[SHA512_DIGEST_SIZE];
	int ret;

	if (keylen <= blocksize)
		memcpy(ctx->key, key, keysize);
	else {
		/* Must get the hash of the long key */
		ret = keyhash(tfm, key, keylen, hash);

		if (ret) {
			crypto_ahash_set_flags(tfm, CRYPTO_TFM_RES_BAD_KEY_LEN);
			return -EINVAL;
		}

		keysize = digestsize;
		memcpy(ctx->key, hash, digestsize);
	}

	if (ctx->keylen)
		dma_unmap_single(dev, ctx->dma_key, ctx->keylen, DMA_TO_DEVICE);

	ctx->keylen = keysize;
	ctx->dma_key = dma_map_single(dev, ctx->key, keysize, DMA_TO_DEVICE);

	return 0;
}


struct talitos_alg_template {
	u32 type;
	u32 priority;
	union {
		struct crypto_alg crypto;
		struct ahash_alg hash;
		struct aead_alg aead;
	} alg;
	__be32 desc_hdr_template;
};

static struct talitos_alg_template driver_algs[] = {
	/* AEAD algorithms.  These use a single-pass ipsec_esp descriptor */
	{	.type = CRYPTO_ALG_TYPE_AEAD,
		.alg.aead = {
			.base = {
				.cra_name = "authenc(hmac(sha1),cbc(aes))",
				.cra_driver_name = "authenc-hmac-sha1-"
						   "cbc-aes-talitos",
				.cra_blocksize = AES_BLOCK_SIZE,
				.cra_flags = CRYPTO_ALG_ASYNC,
			},
			.ivsize = AES_BLOCK_SIZE,
			.maxauthsize = SHA1_DIGEST_SIZE,
		},
		.desc_hdr_template = DESC_HDR_TYPE_IPSEC_ESP |
			             DESC_HDR_SEL0_AESU |
		                     DESC_HDR_MODE0_AESU_CBC |
		                     DESC_HDR_SEL1_MDEUA |
		                     DESC_HDR_MODE1_MDEU_INIT |
		                     DESC_HDR_MODE1_MDEU_PAD |
		                     DESC_HDR_MODE1_MDEU_SHA1_HMAC,
	},
	{	.type = CRYPTO_ALG_TYPE_AEAD,
		.priority = TALITOS_CRA_PRIORITY_AEAD_HSNA,
		.alg.aead = {
			.base = {
				.cra_name = "authenc(hmac(sha1),cbc(aes))",
				.cra_driver_name = "authenc-hmac-sha1-"
						   "cbc-aes-talitos",
				.cra_blocksize = AES_BLOCK_SIZE,
				.cra_flags = CRYPTO_ALG_ASYNC,
			},
			.ivsize = AES_BLOCK_SIZE,
			.maxauthsize = SHA1_DIGEST_SIZE,
		},
		.desc_hdr_template = DESC_HDR_TYPE_HMAC_SNOOP_NO_AFEU |
				     DESC_HDR_SEL0_AESU |
				     DESC_HDR_MODE0_AESU_CBC |
				     DESC_HDR_SEL1_MDEUA |
				     DESC_HDR_MODE1_MDEU_INIT |
				     DESC_HDR_MODE1_MDEU_PAD |
				     DESC_HDR_MODE1_MDEU_SHA1_HMAC,
	},
	{	.type = CRYPTO_ALG_TYPE_AEAD,
		.alg.aead = {
			.base = {
				.cra_name = "authenc(hmac(sha1),"
					    "cbc(des3_ede))",
				.cra_driver_name = "authenc-hmac-sha1-"
						   "cbc-3des-talitos",
				.cra_blocksize = DES3_EDE_BLOCK_SIZE,
				.cra_flags = CRYPTO_ALG_ASYNC,
			},
			.ivsize = DES3_EDE_BLOCK_SIZE,
			.maxauthsize = SHA1_DIGEST_SIZE,
		},
		.desc_hdr_template = DESC_HDR_TYPE_IPSEC_ESP |
			             DESC_HDR_SEL0_DEU |
		                     DESC_HDR_MODE0_DEU_CBC |
		                     DESC_HDR_MODE0_DEU_3DES |
		                     DESC_HDR_SEL1_MDEUA |
		                     DESC_HDR_MODE1_MDEU_INIT |
		                     DESC_HDR_MODE1_MDEU_PAD |
		                     DESC_HDR_MODE1_MDEU_SHA1_HMAC,
	},
	{	.type = CRYPTO_ALG_TYPE_AEAD,
		.priority = TALITOS_CRA_PRIORITY_AEAD_HSNA,
		.alg.aead = {
			.base = {
				.cra_name = "authenc(hmac(sha1),"
					    "cbc(des3_ede))",
				.cra_driver_name = "authenc-hmac-sha1-"
						   "cbc-3des-talitos",
				.cra_blocksize = DES3_EDE_BLOCK_SIZE,
				.cra_flags = CRYPTO_ALG_ASYNC,
			},
			.ivsize = DES3_EDE_BLOCK_SIZE,
			.maxauthsize = SHA1_DIGEST_SIZE,
		},
		.desc_hdr_template = DESC_HDR_TYPE_HMAC_SNOOP_NO_AFEU |
				     DESC_HDR_SEL0_DEU |
				     DESC_HDR_MODE0_DEU_CBC |
				     DESC_HDR_MODE0_DEU_3DES |
				     DESC_HDR_SEL1_MDEUA |
				     DESC_HDR_MODE1_MDEU_INIT |
				     DESC_HDR_MODE1_MDEU_PAD |
				     DESC_HDR_MODE1_MDEU_SHA1_HMAC,
	},
	{       .type = CRYPTO_ALG_TYPE_AEAD,
		.alg.aead = {
			.base = {
				.cra_name = "authenc(hmac(sha224),cbc(aes))",
				.cra_driver_name = "authenc-hmac-sha224-"
						   "cbc-aes-talitos",
				.cra_blocksize = AES_BLOCK_SIZE,
				.cra_flags = CRYPTO_ALG_ASYNC,
			},
			.ivsize = AES_BLOCK_SIZE,
			.maxauthsize = SHA224_DIGEST_SIZE,
		},
		.desc_hdr_template = DESC_HDR_TYPE_IPSEC_ESP |
				     DESC_HDR_SEL0_AESU |
				     DESC_HDR_MODE0_AESU_CBC |
				     DESC_HDR_SEL1_MDEUA |
				     DESC_HDR_MODE1_MDEU_INIT |
				     DESC_HDR_MODE1_MDEU_PAD |
				     DESC_HDR_MODE1_MDEU_SHA224_HMAC,
	},
	{       .type = CRYPTO_ALG_TYPE_AEAD,
		.priority = TALITOS_CRA_PRIORITY_AEAD_HSNA,
		.alg.aead = {
			.base = {
				.cra_name = "authenc(hmac(sha224),cbc(aes))",
				.cra_driver_name = "authenc-hmac-sha224-"
						   "cbc-aes-talitos",
				.cra_blocksize = AES_BLOCK_SIZE,
				.cra_flags = CRYPTO_ALG_ASYNC,
			},
			.ivsize = AES_BLOCK_SIZE,
			.maxauthsize = SHA224_DIGEST_SIZE,
		},
		.desc_hdr_template = DESC_HDR_TYPE_HMAC_SNOOP_NO_AFEU |
				     DESC_HDR_SEL0_AESU |
				     DESC_HDR_MODE0_AESU_CBC |
				     DESC_HDR_SEL1_MDEUA |
				     DESC_HDR_MODE1_MDEU_INIT |
				     DESC_HDR_MODE1_MDEU_PAD |
				     DESC_HDR_MODE1_MDEU_SHA224_HMAC,
	},
	{	.type = CRYPTO_ALG_TYPE_AEAD,
		.alg.aead = {
			.base = {
				.cra_name = "authenc(hmac(sha224),"
					    "cbc(des3_ede))",
				.cra_driver_name = "authenc-hmac-sha224-"
						   "cbc-3des-talitos",
				.cra_blocksize = DES3_EDE_BLOCK_SIZE,
				.cra_flags = CRYPTO_ALG_ASYNC,
			},
			.ivsize = DES3_EDE_BLOCK_SIZE,
			.maxauthsize = SHA224_DIGEST_SIZE,
		},
		.desc_hdr_template = DESC_HDR_TYPE_IPSEC_ESP |
			             DESC_HDR_SEL0_DEU |
		                     DESC_HDR_MODE0_DEU_CBC |
		                     DESC_HDR_MODE0_DEU_3DES |
		                     DESC_HDR_SEL1_MDEUA |
		                     DESC_HDR_MODE1_MDEU_INIT |
		                     DESC_HDR_MODE1_MDEU_PAD |
		                     DESC_HDR_MODE1_MDEU_SHA224_HMAC,
	},
	{	.type = CRYPTO_ALG_TYPE_AEAD,
		.priority = TALITOS_CRA_PRIORITY_AEAD_HSNA,
		.alg.aead = {
			.base = {
				.cra_name = "authenc(hmac(sha224),"
					    "cbc(des3_ede))",
				.cra_driver_name = "authenc-hmac-sha224-"
						   "cbc-3des-talitos",
				.cra_blocksize = DES3_EDE_BLOCK_SIZE,
				.cra_flags = CRYPTO_ALG_ASYNC,
			},
			.ivsize = DES3_EDE_BLOCK_SIZE,
			.maxauthsize = SHA224_DIGEST_SIZE,
		},
		.desc_hdr_template = DESC_HDR_TYPE_HMAC_SNOOP_NO_AFEU |
				     DESC_HDR_SEL0_DEU |
				     DESC_HDR_MODE0_DEU_CBC |
				     DESC_HDR_MODE0_DEU_3DES |
				     DESC_HDR_SEL1_MDEUA |
				     DESC_HDR_MODE1_MDEU_INIT |
				     DESC_HDR_MODE1_MDEU_PAD |
				     DESC_HDR_MODE1_MDEU_SHA224_HMAC,
	},
	{	.type = CRYPTO_ALG_TYPE_AEAD,
		.alg.aead = {
			.base = {
				.cra_name = "authenc(hmac(sha256),cbc(aes))",
				.cra_driver_name = "authenc-hmac-sha256-"
						   "cbc-aes-talitos",
				.cra_blocksize = AES_BLOCK_SIZE,
				.cra_flags = CRYPTO_ALG_ASYNC,
			},
			.ivsize = AES_BLOCK_SIZE,
			.maxauthsize = SHA256_DIGEST_SIZE,
		},
		.desc_hdr_template = DESC_HDR_TYPE_IPSEC_ESP |
			             DESC_HDR_SEL0_AESU |
		                     DESC_HDR_MODE0_AESU_CBC |
		                     DESC_HDR_SEL1_MDEUA |
		                     DESC_HDR_MODE1_MDEU_INIT |
		                     DESC_HDR_MODE1_MDEU_PAD |
		                     DESC_HDR_MODE1_MDEU_SHA256_HMAC,
	},
	{	.type = CRYPTO_ALG_TYPE_AEAD,
		.priority = TALITOS_CRA_PRIORITY_AEAD_HSNA,
		.alg.aead = {
			.base = {
				.cra_name = "authenc(hmac(sha256),cbc(aes))",
				.cra_driver_name = "authenc-hmac-sha256-"
						   "cbc-aes-talitos",
				.cra_blocksize = AES_BLOCK_SIZE,
				.cra_flags = CRYPTO_ALG_ASYNC,
			},
			.ivsize = AES_BLOCK_SIZE,
			.maxauthsize = SHA256_DIGEST_SIZE,
		},
		.desc_hdr_template = DESC_HDR_TYPE_HMAC_SNOOP_NO_AFEU |
				     DESC_HDR_SEL0_AESU |
				     DESC_HDR_MODE0_AESU_CBC |
				     DESC_HDR_SEL1_MDEUA |
				     DESC_HDR_MODE1_MDEU_INIT |
				     DESC_HDR_MODE1_MDEU_PAD |
				     DESC_HDR_MODE1_MDEU_SHA256_HMAC,
	},
	{	.type = CRYPTO_ALG_TYPE_AEAD,
		.alg.aead = {
			.base = {
				.cra_name = "authenc(hmac(sha256),"
					    "cbc(des3_ede))",
				.cra_driver_name = "authenc-hmac-sha256-"
						   "cbc-3des-talitos",
				.cra_blocksize = DES3_EDE_BLOCK_SIZE,
				.cra_flags = CRYPTO_ALG_ASYNC,
			},
			.ivsize = DES3_EDE_BLOCK_SIZE,
			.maxauthsize = SHA256_DIGEST_SIZE,
		},
		.desc_hdr_template = DESC_HDR_TYPE_IPSEC_ESP |
			             DESC_HDR_SEL0_DEU |
		                     DESC_HDR_MODE0_DEU_CBC |
		                     DESC_HDR_MODE0_DEU_3DES |
		                     DESC_HDR_SEL1_MDEUA |
		                     DESC_HDR_MODE1_MDEU_INIT |
		                     DESC_HDR_MODE1_MDEU_PAD |
		                     DESC_HDR_MODE1_MDEU_SHA256_HMAC,
	},
	{	.type = CRYPTO_ALG_TYPE_AEAD,
		.priority = TALITOS_CRA_PRIORITY_AEAD_HSNA,
		.alg.aead = {
			.base = {
				.cra_name = "authenc(hmac(sha256),"
					    "cbc(des3_ede))",
				.cra_driver_name = "authenc-hmac-sha256-"
						   "cbc-3des-talitos",
				.cra_blocksize = DES3_EDE_BLOCK_SIZE,
				.cra_flags = CRYPTO_ALG_ASYNC,
			},
			.ivsize = DES3_EDE_BLOCK_SIZE,
			.maxauthsize = SHA256_DIGEST_SIZE,
		},
		.desc_hdr_template = DESC_HDR_TYPE_HMAC_SNOOP_NO_AFEU |
				     DESC_HDR_SEL0_DEU |
				     DESC_HDR_MODE0_DEU_CBC |
				     DESC_HDR_MODE0_DEU_3DES |
				     DESC_HDR_SEL1_MDEUA |
				     DESC_HDR_MODE1_MDEU_INIT |
				     DESC_HDR_MODE1_MDEU_PAD |
				     DESC_HDR_MODE1_MDEU_SHA256_HMAC,
	},
	{	.type = CRYPTO_ALG_TYPE_AEAD,
		.alg.aead = {
			.base = {
				.cra_name = "authenc(hmac(sha384),cbc(aes))",
				.cra_driver_name = "authenc-hmac-sha384-"
						   "cbc-aes-talitos",
				.cra_blocksize = AES_BLOCK_SIZE,
				.cra_flags = CRYPTO_ALG_ASYNC,
			},
			.ivsize = AES_BLOCK_SIZE,
			.maxauthsize = SHA384_DIGEST_SIZE,
		},
		.desc_hdr_template = DESC_HDR_TYPE_IPSEC_ESP |
			             DESC_HDR_SEL0_AESU |
		                     DESC_HDR_MODE0_AESU_CBC |
		                     DESC_HDR_SEL1_MDEUB |
		                     DESC_HDR_MODE1_MDEU_INIT |
		                     DESC_HDR_MODE1_MDEU_PAD |
		                     DESC_HDR_MODE1_MDEUB_SHA384_HMAC,
	},
	{	.type = CRYPTO_ALG_TYPE_AEAD,
		.alg.aead = {
			.base = {
				.cra_name = "authenc(hmac(sha384),"
					    "cbc(des3_ede))",
				.cra_driver_name = "authenc-hmac-sha384-"
						   "cbc-3des-talitos",
				.cra_blocksize = DES3_EDE_BLOCK_SIZE,
				.cra_flags = CRYPTO_ALG_ASYNC,
			},
			.ivsize = DES3_EDE_BLOCK_SIZE,
			.maxauthsize = SHA384_DIGEST_SIZE,
		},
		.desc_hdr_template = DESC_HDR_TYPE_IPSEC_ESP |
			             DESC_HDR_SEL0_DEU |
		                     DESC_HDR_MODE0_DEU_CBC |
		                     DESC_HDR_MODE0_DEU_3DES |
		                     DESC_HDR_SEL1_MDEUB |
		                     DESC_HDR_MODE1_MDEU_INIT |
		                     DESC_HDR_MODE1_MDEU_PAD |
		                     DESC_HDR_MODE1_MDEUB_SHA384_HMAC,
	},
	{	.type = CRYPTO_ALG_TYPE_AEAD,
		.alg.aead = {
			.base = {
				.cra_name = "authenc(hmac(sha512),cbc(aes))",
				.cra_driver_name = "authenc-hmac-sha512-"
						   "cbc-aes-talitos",
				.cra_blocksize = AES_BLOCK_SIZE,
				.cra_flags = CRYPTO_ALG_ASYNC,
			},
			.ivsize = AES_BLOCK_SIZE,
			.maxauthsize = SHA512_DIGEST_SIZE,
		},
		.desc_hdr_template = DESC_HDR_TYPE_IPSEC_ESP |
			             DESC_HDR_SEL0_AESU |
		                     DESC_HDR_MODE0_AESU_CBC |
		                     DESC_HDR_SEL1_MDEUB |
		                     DESC_HDR_MODE1_MDEU_INIT |
		                     DESC_HDR_MODE1_MDEU_PAD |
		                     DESC_HDR_MODE1_MDEUB_SHA512_HMAC,
	},
	{	.type = CRYPTO_ALG_TYPE_AEAD,
		.alg.aead = {
			.base = {
				.cra_name = "authenc(hmac(sha512),"
					    "cbc(des3_ede))",
				.cra_driver_name = "authenc-hmac-sha512-"
						   "cbc-3des-talitos",
				.cra_blocksize = DES3_EDE_BLOCK_SIZE,
				.cra_flags = CRYPTO_ALG_ASYNC,
			},
			.ivsize = DES3_EDE_BLOCK_SIZE,
			.maxauthsize = SHA512_DIGEST_SIZE,
		},
		.desc_hdr_template = DESC_HDR_TYPE_IPSEC_ESP |
			             DESC_HDR_SEL0_DEU |
		                     DESC_HDR_MODE0_DEU_CBC |
		                     DESC_HDR_MODE0_DEU_3DES |
		                     DESC_HDR_SEL1_MDEUB |
		                     DESC_HDR_MODE1_MDEU_INIT |
		                     DESC_HDR_MODE1_MDEU_PAD |
		                     DESC_HDR_MODE1_MDEUB_SHA512_HMAC,
	},
	{	.type = CRYPTO_ALG_TYPE_AEAD,
		.alg.aead = {
			.base = {
				.cra_name = "authenc(hmac(md5),cbc(aes))",
				.cra_driver_name = "authenc-hmac-md5-"
						   "cbc-aes-talitos",
				.cra_blocksize = AES_BLOCK_SIZE,
				.cra_flags = CRYPTO_ALG_ASYNC,
			},
			.ivsize = AES_BLOCK_SIZE,
			.maxauthsize = MD5_DIGEST_SIZE,
		},
		.desc_hdr_template = DESC_HDR_TYPE_IPSEC_ESP |
			             DESC_HDR_SEL0_AESU |
		                     DESC_HDR_MODE0_AESU_CBC |
		                     DESC_HDR_SEL1_MDEUA |
		                     DESC_HDR_MODE1_MDEU_INIT |
		                     DESC_HDR_MODE1_MDEU_PAD |
		                     DESC_HDR_MODE1_MDEU_MD5_HMAC,
	},
	{	.type = CRYPTO_ALG_TYPE_AEAD,
		.priority = TALITOS_CRA_PRIORITY_AEAD_HSNA,
		.alg.aead = {
			.base = {
				.cra_name = "authenc(hmac(md5),cbc(aes))",
				.cra_driver_name = "authenc-hmac-md5-"
						   "cbc-aes-talitos",
				.cra_blocksize = AES_BLOCK_SIZE,
				.cra_flags = CRYPTO_ALG_ASYNC,
			},
			.ivsize = AES_BLOCK_SIZE,
			.maxauthsize = MD5_DIGEST_SIZE,
		},
		.desc_hdr_template = DESC_HDR_TYPE_HMAC_SNOOP_NO_AFEU |
				     DESC_HDR_SEL0_AESU |
				     DESC_HDR_MODE0_AESU_CBC |
				     DESC_HDR_SEL1_MDEUA |
				     DESC_HDR_MODE1_MDEU_INIT |
				     DESC_HDR_MODE1_MDEU_PAD |
				     DESC_HDR_MODE1_MDEU_MD5_HMAC,
	},
	{	.type = CRYPTO_ALG_TYPE_AEAD,
		.alg.aead = {
			.base = {
				.cra_name = "authenc(hmac(md5),cbc(des3_ede))",
				.cra_driver_name = "authenc-hmac-md5-"
						   "cbc-3des-talitos",
				.cra_blocksize = DES3_EDE_BLOCK_SIZE,
				.cra_flags = CRYPTO_ALG_ASYNC,
			},
			.ivsize = DES3_EDE_BLOCK_SIZE,
			.maxauthsize = MD5_DIGEST_SIZE,
		},
		.desc_hdr_template = DESC_HDR_TYPE_IPSEC_ESP |
			             DESC_HDR_SEL0_DEU |
		                     DESC_HDR_MODE0_DEU_CBC |
		                     DESC_HDR_MODE0_DEU_3DES |
		                     DESC_HDR_SEL1_MDEUA |
		                     DESC_HDR_MODE1_MDEU_INIT |
		                     DESC_HDR_MODE1_MDEU_PAD |
		                     DESC_HDR_MODE1_MDEU_MD5_HMAC,
	},
	{	.type = CRYPTO_ALG_TYPE_AEAD,
		.priority = TALITOS_CRA_PRIORITY_AEAD_HSNA,
		.alg.aead = {
			.base = {
				.cra_name = "authenc(hmac(md5),cbc(des3_ede))",
				.cra_driver_name = "authenc-hmac-md5-"
						   "cbc-3des-talitos",
				.cra_blocksize = DES3_EDE_BLOCK_SIZE,
				.cra_flags = CRYPTO_ALG_ASYNC,
			},
			.ivsize = DES3_EDE_BLOCK_SIZE,
			.maxauthsize = MD5_DIGEST_SIZE,
		},
		.desc_hdr_template = DESC_HDR_TYPE_HMAC_SNOOP_NO_AFEU |
				     DESC_HDR_SEL0_DEU |
				     DESC_HDR_MODE0_DEU_CBC |
				     DESC_HDR_MODE0_DEU_3DES |
				     DESC_HDR_SEL1_MDEUA |
				     DESC_HDR_MODE1_MDEU_INIT |
				     DESC_HDR_MODE1_MDEU_PAD |
				     DESC_HDR_MODE1_MDEU_MD5_HMAC,
	},
	/* ABLKCIPHER algorithms. */
	{	.type = CRYPTO_ALG_TYPE_ABLKCIPHER,
		.alg.crypto = {
			.cra_name = "ecb(aes)",
			.cra_driver_name = "ecb-aes-talitos",
			.cra_blocksize = AES_BLOCK_SIZE,
			.cra_flags = CRYPTO_ALG_TYPE_ABLKCIPHER |
				     CRYPTO_ALG_ASYNC,
			.cra_ablkcipher = {
				.min_keysize = AES_MIN_KEY_SIZE,
				.max_keysize = AES_MAX_KEY_SIZE,
				.ivsize = AES_BLOCK_SIZE,
			}
		},
		.desc_hdr_template = DESC_HDR_TYPE_COMMON_NONSNOOP_NO_AFEU |
				     DESC_HDR_SEL0_AESU,
	},
	{	.type = CRYPTO_ALG_TYPE_ABLKCIPHER,
		.alg.crypto = {
			.cra_name = "cbc(aes)",
			.cra_driver_name = "cbc-aes-talitos",
			.cra_blocksize = AES_BLOCK_SIZE,
			.cra_flags = CRYPTO_ALG_TYPE_ABLKCIPHER |
                                     CRYPTO_ALG_ASYNC,
			.cra_ablkcipher = {
				.min_keysize = AES_MIN_KEY_SIZE,
				.max_keysize = AES_MAX_KEY_SIZE,
				.ivsize = AES_BLOCK_SIZE,
			}
		},
		.desc_hdr_template = DESC_HDR_TYPE_COMMON_NONSNOOP_NO_AFEU |
				     DESC_HDR_SEL0_AESU |
				     DESC_HDR_MODE0_AESU_CBC,
	},
	{	.type = CRYPTO_ALG_TYPE_ABLKCIPHER,
		.alg.crypto = {
			.cra_name = "ctr(aes)",
			.cra_driver_name = "ctr-aes-talitos",
			.cra_blocksize = AES_BLOCK_SIZE,
			.cra_flags = CRYPTO_ALG_TYPE_ABLKCIPHER |
				     CRYPTO_ALG_ASYNC,
			.cra_ablkcipher = {
				.min_keysize = AES_MIN_KEY_SIZE,
				.max_keysize = AES_MAX_KEY_SIZE,
				.ivsize = AES_BLOCK_SIZE,
			}
		},
		.desc_hdr_template = DESC_HDR_TYPE_AESU_CTR_NONSNOOP |
				     DESC_HDR_SEL0_AESU |
				     DESC_HDR_MODE0_AESU_CTR,
	},
	{	.type = CRYPTO_ALG_TYPE_ABLKCIPHER,
		.alg.crypto = {
			.cra_name = "ecb(des)",
			.cra_driver_name = "ecb-des-talitos",
			.cra_blocksize = DES_BLOCK_SIZE,
			.cra_flags = CRYPTO_ALG_TYPE_ABLKCIPHER |
				     CRYPTO_ALG_ASYNC,
			.cra_ablkcipher = {
				.min_keysize = DES_KEY_SIZE,
				.max_keysize = DES_KEY_SIZE,
				.ivsize = DES_BLOCK_SIZE,
			}
		},
		.desc_hdr_template = DESC_HDR_TYPE_COMMON_NONSNOOP_NO_AFEU |
				     DESC_HDR_SEL0_DEU,
	},
	{	.type = CRYPTO_ALG_TYPE_ABLKCIPHER,
		.alg.crypto = {
			.cra_name = "cbc(des)",
			.cra_driver_name = "cbc-des-talitos",
			.cra_blocksize = DES_BLOCK_SIZE,
			.cra_flags = CRYPTO_ALG_TYPE_ABLKCIPHER |
				     CRYPTO_ALG_ASYNC,
			.cra_ablkcipher = {
				.min_keysize = DES_KEY_SIZE,
				.max_keysize = DES_KEY_SIZE,
				.ivsize = DES_BLOCK_SIZE,
			}
		},
		.desc_hdr_template = DESC_HDR_TYPE_COMMON_NONSNOOP_NO_AFEU |
				     DESC_HDR_SEL0_DEU |
				     DESC_HDR_MODE0_DEU_CBC,
	},
	{	.type = CRYPTO_ALG_TYPE_ABLKCIPHER,
		.alg.crypto = {
			.cra_name = "ecb(des3_ede)",
			.cra_driver_name = "ecb-3des-talitos",
			.cra_blocksize = DES3_EDE_BLOCK_SIZE,
			.cra_flags = CRYPTO_ALG_TYPE_ABLKCIPHER |
				     CRYPTO_ALG_ASYNC,
			.cra_ablkcipher = {
				.min_keysize = DES3_EDE_KEY_SIZE,
				.max_keysize = DES3_EDE_KEY_SIZE,
				.ivsize = DES3_EDE_BLOCK_SIZE,
			}
		},
		.desc_hdr_template = DESC_HDR_TYPE_COMMON_NONSNOOP_NO_AFEU |
				     DESC_HDR_SEL0_DEU |
				     DESC_HDR_MODE0_DEU_3DES,
	},
	{	.type = CRYPTO_ALG_TYPE_ABLKCIPHER,
		.alg.crypto = {
			.cra_name = "cbc(des3_ede)",
			.cra_driver_name = "cbc-3des-talitos",
			.cra_blocksize = DES3_EDE_BLOCK_SIZE,
			.cra_flags = CRYPTO_ALG_TYPE_ABLKCIPHER |
                                     CRYPTO_ALG_ASYNC,
			.cra_ablkcipher = {
				.min_keysize = DES3_EDE_KEY_SIZE,
				.max_keysize = DES3_EDE_KEY_SIZE,
				.ivsize = DES3_EDE_BLOCK_SIZE,
			}
		},
		.desc_hdr_template = DESC_HDR_TYPE_COMMON_NONSNOOP_NO_AFEU |
			             DESC_HDR_SEL0_DEU |
		                     DESC_HDR_MODE0_DEU_CBC |
		                     DESC_HDR_MODE0_DEU_3DES,
	},
	/* AHASH algorithms. */
	{	.type = CRYPTO_ALG_TYPE_AHASH,
		.alg.hash = {
			.halg.digestsize = MD5_DIGEST_SIZE,
			.halg.statesize = sizeof(struct talitos_export_state),
			.halg.base = {
				.cra_name = "md5",
				.cra_driver_name = "md5-talitos",
				.cra_blocksize = MD5_HMAC_BLOCK_SIZE,
				.cra_flags = CRYPTO_ALG_TYPE_AHASH |
					     CRYPTO_ALG_ASYNC,
			}
		},
		.desc_hdr_template = DESC_HDR_TYPE_COMMON_NONSNOOP_NO_AFEU |
				     DESC_HDR_SEL0_MDEUA |
				     DESC_HDR_MODE0_MDEU_MD5,
	},
	{	.type = CRYPTO_ALG_TYPE_AHASH,
		.alg.hash = {
			.halg.digestsize = SHA1_DIGEST_SIZE,
			.halg.statesize = sizeof(struct talitos_export_state),
			.halg.base = {
				.cra_name = "sha1",
				.cra_driver_name = "sha1-talitos",
				.cra_blocksize = SHA1_BLOCK_SIZE,
				.cra_flags = CRYPTO_ALG_TYPE_AHASH |
					     CRYPTO_ALG_ASYNC,
			}
		},
		.desc_hdr_template = DESC_HDR_TYPE_COMMON_NONSNOOP_NO_AFEU |
				     DESC_HDR_SEL0_MDEUA |
				     DESC_HDR_MODE0_MDEU_SHA1,
	},
	{	.type = CRYPTO_ALG_TYPE_AHASH,
		.alg.hash = {
			.halg.digestsize = SHA224_DIGEST_SIZE,
			.halg.statesize = sizeof(struct talitos_export_state),
			.halg.base = {
				.cra_name = "sha224",
				.cra_driver_name = "sha224-talitos",
				.cra_blocksize = SHA224_BLOCK_SIZE,
				.cra_flags = CRYPTO_ALG_TYPE_AHASH |
					     CRYPTO_ALG_ASYNC,
			}
		},
		.desc_hdr_template = DESC_HDR_TYPE_COMMON_NONSNOOP_NO_AFEU |
				     DESC_HDR_SEL0_MDEUA |
				     DESC_HDR_MODE0_MDEU_SHA224,
	},
	{	.type = CRYPTO_ALG_TYPE_AHASH,
		.alg.hash = {
			.halg.digestsize = SHA256_DIGEST_SIZE,
			.halg.statesize = sizeof(struct talitos_export_state),
			.halg.base = {
				.cra_name = "sha256",
				.cra_driver_name = "sha256-talitos",
				.cra_blocksize = SHA256_BLOCK_SIZE,
				.cra_flags = CRYPTO_ALG_TYPE_AHASH |
					     CRYPTO_ALG_ASYNC,
			}
		},
		.desc_hdr_template = DESC_HDR_TYPE_COMMON_NONSNOOP_NO_AFEU |
				     DESC_HDR_SEL0_MDEUA |
				     DESC_HDR_MODE0_MDEU_SHA256,
	},
	{	.type = CRYPTO_ALG_TYPE_AHASH,
		.alg.hash = {
			.halg.digestsize = SHA384_DIGEST_SIZE,
			.halg.statesize = sizeof(struct talitos_export_state),
			.halg.base = {
				.cra_name = "sha384",
				.cra_driver_name = "sha384-talitos",
				.cra_blocksize = SHA384_BLOCK_SIZE,
				.cra_flags = CRYPTO_ALG_TYPE_AHASH |
					     CRYPTO_ALG_ASYNC,
			}
		},
		.desc_hdr_template = DESC_HDR_TYPE_COMMON_NONSNOOP_NO_AFEU |
				     DESC_HDR_SEL0_MDEUB |
				     DESC_HDR_MODE0_MDEUB_SHA384,
	},
	{	.type = CRYPTO_ALG_TYPE_AHASH,
		.alg.hash = {
			.halg.digestsize = SHA512_DIGEST_SIZE,
			.halg.statesize = sizeof(struct talitos_export_state),
			.halg.base = {
				.cra_name = "sha512",
				.cra_driver_name = "sha512-talitos",
				.cra_blocksize = SHA512_BLOCK_SIZE,
				.cra_flags = CRYPTO_ALG_TYPE_AHASH |
					     CRYPTO_ALG_ASYNC,
			}
		},
		.desc_hdr_template = DESC_HDR_TYPE_COMMON_NONSNOOP_NO_AFEU |
				     DESC_HDR_SEL0_MDEUB |
				     DESC_HDR_MODE0_MDEUB_SHA512,
	},
	{	.type = CRYPTO_ALG_TYPE_AHASH,
		.alg.hash = {
			.halg.digestsize = MD5_DIGEST_SIZE,
			.halg.statesize = sizeof(struct talitos_export_state),
			.halg.base = {
				.cra_name = "hmac(md5)",
				.cra_driver_name = "hmac-md5-talitos",
				.cra_blocksize = MD5_HMAC_BLOCK_SIZE,
				.cra_flags = CRYPTO_ALG_TYPE_AHASH |
					     CRYPTO_ALG_ASYNC,
			}
		},
		.desc_hdr_template = DESC_HDR_TYPE_COMMON_NONSNOOP_NO_AFEU |
				     DESC_HDR_SEL0_MDEUA |
				     DESC_HDR_MODE0_MDEU_MD5,
	},
	{	.type = CRYPTO_ALG_TYPE_AHASH,
		.alg.hash = {
			.halg.digestsize = SHA1_DIGEST_SIZE,
			.halg.statesize = sizeof(struct talitos_export_state),
			.halg.base = {
				.cra_name = "hmac(sha1)",
				.cra_driver_name = "hmac-sha1-talitos",
				.cra_blocksize = SHA1_BLOCK_SIZE,
				.cra_flags = CRYPTO_ALG_TYPE_AHASH |
					     CRYPTO_ALG_ASYNC,
			}
		},
		.desc_hdr_template = DESC_HDR_TYPE_COMMON_NONSNOOP_NO_AFEU |
				     DESC_HDR_SEL0_MDEUA |
				     DESC_HDR_MODE0_MDEU_SHA1,
	},
	{	.type = CRYPTO_ALG_TYPE_AHASH,
		.alg.hash = {
			.halg.digestsize = SHA224_DIGEST_SIZE,
			.halg.statesize = sizeof(struct talitos_export_state),
			.halg.base = {
				.cra_name = "hmac(sha224)",
				.cra_driver_name = "hmac-sha224-talitos",
				.cra_blocksize = SHA224_BLOCK_SIZE,
				.cra_flags = CRYPTO_ALG_TYPE_AHASH |
					     CRYPTO_ALG_ASYNC,
			}
		},
		.desc_hdr_template = DESC_HDR_TYPE_COMMON_NONSNOOP_NO_AFEU |
				     DESC_HDR_SEL0_MDEUA |
				     DESC_HDR_MODE0_MDEU_SHA224,
	},
	{	.type = CRYPTO_ALG_TYPE_AHASH,
		.alg.hash = {
			.halg.digestsize = SHA256_DIGEST_SIZE,
			.halg.statesize = sizeof(struct talitos_export_state),
			.halg.base = {
				.cra_name = "hmac(sha256)",
				.cra_driver_name = "hmac-sha256-talitos",
				.cra_blocksize = SHA256_BLOCK_SIZE,
				.cra_flags = CRYPTO_ALG_TYPE_AHASH |
					     CRYPTO_ALG_ASYNC,
			}
		},
		.desc_hdr_template = DESC_HDR_TYPE_COMMON_NONSNOOP_NO_AFEU |
				     DESC_HDR_SEL0_MDEUA |
				     DESC_HDR_MODE0_MDEU_SHA256,
	},
	{	.type = CRYPTO_ALG_TYPE_AHASH,
		.alg.hash = {
			.halg.digestsize = SHA384_DIGEST_SIZE,
			.halg.statesize = sizeof(struct talitos_export_state),
			.halg.base = {
				.cra_name = "hmac(sha384)",
				.cra_driver_name = "hmac-sha384-talitos",
				.cra_blocksize = SHA384_BLOCK_SIZE,
				.cra_flags = CRYPTO_ALG_TYPE_AHASH |
					     CRYPTO_ALG_ASYNC,
			}
		},
		.desc_hdr_template = DESC_HDR_TYPE_COMMON_NONSNOOP_NO_AFEU |
				     DESC_HDR_SEL0_MDEUB |
				     DESC_HDR_MODE0_MDEUB_SHA384,
	},
	{	.type = CRYPTO_ALG_TYPE_AHASH,
		.alg.hash = {
			.halg.digestsize = SHA512_DIGEST_SIZE,
			.halg.statesize = sizeof(struct talitos_export_state),
			.halg.base = {
				.cra_name = "hmac(sha512)",
				.cra_driver_name = "hmac-sha512-talitos",
				.cra_blocksize = SHA512_BLOCK_SIZE,
				.cra_flags = CRYPTO_ALG_TYPE_AHASH |
					     CRYPTO_ALG_ASYNC,
			}
		},
		.desc_hdr_template = DESC_HDR_TYPE_COMMON_NONSNOOP_NO_AFEU |
				     DESC_HDR_SEL0_MDEUB |
				     DESC_HDR_MODE0_MDEUB_SHA512,
	}
};

struct talitos_crypto_alg {
	struct list_head entry;
	struct device *dev;
	struct talitos_alg_template algt;
};

static int talitos_init_common(struct talitos_ctx *ctx,
			       struct talitos_crypto_alg *talitos_alg)
{
	struct talitos_private *priv;

	/* update context with ptr to dev */
	ctx->dev = talitos_alg->dev;

	/* assign SEC channel to tfm in round-robin fashion */
	priv = dev_get_drvdata(ctx->dev);
	ctx->ch = atomic_inc_return(&priv->last_chan) &
		  (priv->num_channels - 1);

	/* copy descriptor header template value */
	ctx->desc_hdr_template = talitos_alg->algt.desc_hdr_template;

	/* select done notification */
	ctx->desc_hdr_template |= DESC_HDR_DONE_NOTIFY;

	return 0;
}

static int talitos_cra_init(struct crypto_tfm *tfm)
{
	struct crypto_alg *alg = tfm->__crt_alg;
	struct talitos_crypto_alg *talitos_alg;
	struct talitos_ctx *ctx = crypto_tfm_ctx(tfm);

	if ((alg->cra_flags & CRYPTO_ALG_TYPE_MASK) == CRYPTO_ALG_TYPE_AHASH)
		talitos_alg = container_of(__crypto_ahash_alg(alg),
					   struct talitos_crypto_alg,
					   algt.alg.hash);
	else
		talitos_alg = container_of(alg, struct talitos_crypto_alg,
					   algt.alg.crypto);

	return talitos_init_common(ctx, talitos_alg);
}

static int talitos_cra_init_aead(struct crypto_aead *tfm)
{
	struct aead_alg *alg = crypto_aead_alg(tfm);
	struct talitos_crypto_alg *talitos_alg;
	struct talitos_ctx *ctx = crypto_aead_ctx(tfm);

	talitos_alg = container_of(alg, struct talitos_crypto_alg,
				   algt.alg.aead);

	return talitos_init_common(ctx, talitos_alg);
}

static int talitos_cra_init_ahash(struct crypto_tfm *tfm)
{
	struct talitos_ctx *ctx = crypto_tfm_ctx(tfm);

	talitos_cra_init(tfm);

	ctx->keylen = 0;
	crypto_ahash_set_reqsize(__crypto_ahash_cast(tfm),
				 sizeof(struct talitos_ahash_req_ctx));

	return 0;
}

static void talitos_cra_exit(struct crypto_tfm *tfm)
{
	struct talitos_ctx *ctx = crypto_tfm_ctx(tfm);
	struct device *dev = ctx->dev;

	if (ctx->keylen)
		dma_unmap_single(dev, ctx->dma_key, ctx->keylen, DMA_TO_DEVICE);
}

static void talitos_cra_exit_ahash(struct crypto_tfm *tfm)
{
	struct talitos_ctx *ctx = crypto_tfm_ctx(tfm);
	struct device *dev = ctx->dev;
	unsigned int size;

	talitos_cra_exit(tfm);

	size = (crypto_ahash_digestsize(__crypto_ahash_cast(tfm)) <=
		SHA256_DIGEST_SIZE)
	       ? TALITOS_MDEU_CONTEXT_SIZE_MD5_SHA1_SHA256
	       : TALITOS_MDEU_CONTEXT_SIZE_SHA384_SHA512;

	if (ctx->dma_hw_context)
		dma_unmap_single(dev, ctx->dma_hw_context, size,
				 DMA_BIDIRECTIONAL);
	if (ctx->dma_buf)
		dma_unmap_single(dev, ctx->dma_buf, HASH_MAX_BLOCK_SIZE * 2,
				 DMA_TO_DEVICE);
}

/*
 * given the alg's descriptor header template, determine whether descriptor
 * type and primary/secondary execution units required match the hw
 * capabilities description provided in the device tree node.
 */
static int hw_supports(struct device *dev, __be32 desc_hdr_template)
{
	struct talitos_private *priv = dev_get_drvdata(dev);
	int ret;

	ret = (1 << DESC_TYPE(desc_hdr_template) & priv->desc_types) &&
	      (1 << PRIMARY_EU(desc_hdr_template) & priv->exec_units);

	if (SECONDARY_EU(desc_hdr_template))
		ret = ret && (1 << SECONDARY_EU(desc_hdr_template)
		              & priv->exec_units);

	return ret;
}

static int talitos_remove(struct platform_device *ofdev)
{
	struct device *dev = &ofdev->dev;
	struct talitos_private *priv = dev_get_drvdata(dev);
	struct talitos_crypto_alg *t_alg, *n;
	int i;

	list_for_each_entry_safe(t_alg, n, &priv->alg_list, entry) {
		switch (t_alg->algt.type) {
		case CRYPTO_ALG_TYPE_ABLKCIPHER:
			break;
		case CRYPTO_ALG_TYPE_AEAD:
			crypto_unregister_aead(&t_alg->algt.alg.aead);
		case CRYPTO_ALG_TYPE_AHASH:
			crypto_unregister_ahash(&t_alg->algt.alg.hash);
			break;
		}
		list_del(&t_alg->entry);
	}

	if (hw_supports(dev, DESC_HDR_SEL0_RNG))
		talitos_unregister_rng(dev);

	for (i = 0; i < 2; i++)
		if (priv->irq[i]) {
			free_irq(priv->irq[i], dev);
			irq_dispose_mapping(priv->irq[i]);
		}

	tasklet_kill(&priv->done_task[0]);
	if (priv->irq[1])
		tasklet_kill(&priv->done_task[1]);

	return 0;
}

static struct talitos_crypto_alg *talitos_alg_alloc(struct device *dev,
						    struct talitos_alg_template
						           *template)
{
	struct talitos_private *priv = dev_get_drvdata(dev);
	struct talitos_crypto_alg *t_alg;
	struct crypto_alg *alg;

	t_alg = devm_kzalloc(dev, sizeof(struct talitos_crypto_alg),
			     GFP_KERNEL);
	if (!t_alg)
		return ERR_PTR(-ENOMEM);

	t_alg->algt = *template;

	switch (t_alg->algt.type) {
	case CRYPTO_ALG_TYPE_ABLKCIPHER:
		alg = &t_alg->algt.alg.crypto;
		alg->cra_init = talitos_cra_init;
		alg->cra_exit = talitos_cra_exit;
		alg->cra_type = &crypto_ablkcipher_type;
		alg->cra_ablkcipher.setkey = ablkcipher_setkey;
		alg->cra_ablkcipher.encrypt = ablkcipher_encrypt;
		alg->cra_ablkcipher.decrypt = ablkcipher_decrypt;
		alg->cra_ablkcipher.geniv = "eseqiv";
		break;
	case CRYPTO_ALG_TYPE_AEAD:
		alg = &t_alg->algt.alg.aead.base;
		alg->cra_exit = talitos_cra_exit;
		t_alg->algt.alg.aead.init = talitos_cra_init_aead;
		t_alg->algt.alg.aead.setkey = aead_setkey;
		t_alg->algt.alg.aead.encrypt = aead_encrypt;
		t_alg->algt.alg.aead.decrypt = aead_decrypt;
		if (!(priv->features & TALITOS_FTR_SHA224_HWINIT) &&
		    !strncmp(alg->cra_name, "authenc(hmac(sha224)", 20)) {
			devm_kfree(dev, t_alg);
			return ERR_PTR(-ENOTSUPP);
		}
		break;
	case CRYPTO_ALG_TYPE_AHASH:
		alg = &t_alg->algt.alg.hash.halg.base;
		alg->cra_init = talitos_cra_init_ahash;
		alg->cra_exit = talitos_cra_exit_ahash;
		alg->cra_type = &crypto_ahash_type;
		t_alg->algt.alg.hash.init = ahash_init;
		t_alg->algt.alg.hash.update = ahash_update;
		t_alg->algt.alg.hash.final = ahash_final;
		t_alg->algt.alg.hash.finup = ahash_finup;
		t_alg->algt.alg.hash.digest = ahash_digest;
		if (!strncmp(alg->cra_name, "hmac", 4))
			t_alg->algt.alg.hash.setkey = ahash_setkey;
		t_alg->algt.alg.hash.import = ahash_import;
		t_alg->algt.alg.hash.export = ahash_export;

		if (!(priv->features & TALITOS_FTR_HMAC_OK) &&
		    !strncmp(alg->cra_name, "hmac", 4)) {
			devm_kfree(dev, t_alg);
			return ERR_PTR(-ENOTSUPP);
		}
		if (!(priv->features & TALITOS_FTR_SHA224_HWINIT) &&
		    (!strcmp(alg->cra_name, "sha224") ||
		     !strcmp(alg->cra_name, "hmac(sha224)"))) {
			t_alg->algt.alg.hash.init = ahash_init_sha224_swinit;
			t_alg->algt.desc_hdr_template =
					DESC_HDR_TYPE_COMMON_NONSNOOP_NO_AFEU |
					DESC_HDR_SEL0_MDEUA |
					DESC_HDR_MODE0_MDEU_SHA256;
		}
		break;
	default:
		dev_err(dev, "unknown algorithm type %d\n", t_alg->algt.type);
		devm_kfree(dev, t_alg);
		return ERR_PTR(-EINVAL);
	}

	alg->cra_module = THIS_MODULE;
	if (t_alg->algt.priority)
		alg->cra_priority = t_alg->algt.priority;
	else
		alg->cra_priority = TALITOS_CRA_PRIORITY;
	alg->cra_alignmask = 0;
	alg->cra_ctxsize = sizeof(struct talitos_ctx);
	alg->cra_flags |= CRYPTO_ALG_KERN_DRIVER_ONLY;

	t_alg->dev = dev;

	return t_alg;
}

static int talitos_probe_irq(struct platform_device *ofdev)
{
	struct device *dev = &ofdev->dev;
	struct device_node *np = ofdev->dev.of_node;
	struct talitos_private *priv = dev_get_drvdata(dev);
	int err;
	bool is_sec1 = has_ftr_sec1(priv);

	priv->irq[0] = irq_of_parse_and_map(np, 0);
	if (!priv->irq[0]) {
		dev_err(dev, "failed to map irq\n");
		return -EINVAL;
	}
	if (is_sec1) {
		err = request_irq(priv->irq[0], talitos1_interrupt_4ch, 0,
				  dev_driver_string(dev), dev);
		goto primary_out;
	}

	priv->irq[1] = irq_of_parse_and_map(np, 1);

	/* get the primary irq line */
	if (!priv->irq[1]) {
		err = request_irq(priv->irq[0], talitos2_interrupt_4ch, 0,
				  dev_driver_string(dev), dev);
		goto primary_out;
	}

	err = request_irq(priv->irq[0], talitos2_interrupt_ch0_2, 0,
			  dev_driver_string(dev), dev);
	if (err)
		goto primary_out;

	/* get the secondary irq line */
	err = request_irq(priv->irq[1], talitos2_interrupt_ch1_3, 0,
			  dev_driver_string(dev), dev);
	if (err) {
		dev_err(dev, "failed to request secondary irq\n");
		irq_dispose_mapping(priv->irq[1]);
		priv->irq[1] = 0;
	}

	return err;

primary_out:
	if (err) {
		dev_err(dev, "failed to request primary irq\n");
		irq_dispose_mapping(priv->irq[0]);
		priv->irq[0] = 0;
	}

	return err;
}

static int talitos_probe(struct platform_device *ofdev)
{
	struct device *dev = &ofdev->dev;
	struct device_node *np = ofdev->dev.of_node;
	struct talitos_private *priv;
	int i, err;
	int stride;
	struct resource *res;

	priv = devm_kzalloc(dev, sizeof(struct talitos_private), GFP_KERNEL);
	if (!priv)
		return -ENOMEM;

	INIT_LIST_HEAD(&priv->alg_list);

	dev_set_drvdata(dev, priv);

	priv->ofdev = ofdev;

	spin_lock_init(&priv->reg_lock);

	res = platform_get_resource(ofdev, IORESOURCE_MEM, 0);
	if (!res)
		return -ENXIO;
	priv->reg = devm_ioremap(dev, res->start, resource_size(res));
	if (!priv->reg) {
		dev_err(dev, "failed to of_iomap\n");
		err = -ENOMEM;
		goto err_out;
	}

	/* get SEC version capabilities from device tree */
	of_property_read_u32(np, "fsl,num-channels", &priv->num_channels);
	of_property_read_u32(np, "fsl,channel-fifo-len", &priv->chfifo_len);
	of_property_read_u32(np, "fsl,exec-units-mask", &priv->exec_units);
	of_property_read_u32(np, "fsl,descriptor-types-mask",
			     &priv->desc_types);

	if (!is_power_of_2(priv->num_channels) || !priv->chfifo_len ||
	    !priv->exec_units || !priv->desc_types) {
		dev_err(dev, "invalid property data in device tree node\n");
		err = -EINVAL;
		goto err_out;
	}

	if (of_device_is_compatible(np, "fsl,sec3.0"))
		priv->features |= TALITOS_FTR_SRC_LINK_TBL_LEN_INCLUDES_EXTENT;

	if (of_device_is_compatible(np, "fsl,sec2.1"))
		priv->features |= TALITOS_FTR_HW_AUTH_CHECK |
				  TALITOS_FTR_SHA224_HWINIT |
				  TALITOS_FTR_HMAC_OK;

	if (of_device_is_compatible(np, "fsl,sec1.0"))
		priv->features |= TALITOS_FTR_SEC1;

	if (of_device_is_compatible(np, "fsl,sec1.2")) {
		priv->reg_deu = priv->reg + TALITOS12_DEU;
		priv->reg_aesu = priv->reg + TALITOS12_AESU;
		priv->reg_mdeu = priv->reg + TALITOS12_MDEU;
		stride = TALITOS1_CH_STRIDE;
	} else if (of_device_is_compatible(np, "fsl,sec1.0")) {
		priv->reg_deu = priv->reg + TALITOS10_DEU;
		priv->reg_aesu = priv->reg + TALITOS10_AESU;
		priv->reg_mdeu = priv->reg + TALITOS10_MDEU;
		priv->reg_afeu = priv->reg + TALITOS10_AFEU;
		priv->reg_rngu = priv->reg + TALITOS10_RNGU;
		priv->reg_pkeu = priv->reg + TALITOS10_PKEU;
		stride = TALITOS1_CH_STRIDE;
	} else {
		priv->reg_deu = priv->reg + TALITOS2_DEU;
		priv->reg_aesu = priv->reg + TALITOS2_AESU;
		priv->reg_mdeu = priv->reg + TALITOS2_MDEU;
		priv->reg_afeu = priv->reg + TALITOS2_AFEU;
		priv->reg_rngu = priv->reg + TALITOS2_RNGU;
		priv->reg_pkeu = priv->reg + TALITOS2_PKEU;
		priv->reg_keu = priv->reg + TALITOS2_KEU;
		priv->reg_crcu = priv->reg + TALITOS2_CRCU;
		stride = TALITOS2_CH_STRIDE;
	}

	err = talitos_probe_irq(ofdev);
	if (err)
		goto err_out;

	if (of_device_is_compatible(np, "fsl,sec1.0")) {
		if (priv->num_channels == 1)
			tasklet_init(&priv->done_task[0], talitos1_done_ch0,
				     (unsigned long)dev);
		else
			tasklet_init(&priv->done_task[0], talitos1_done_4ch,
				     (unsigned long)dev);
	} else {
		if (priv->irq[1]) {
			tasklet_init(&priv->done_task[0], talitos2_done_ch0_2,
				     (unsigned long)dev);
			tasklet_init(&priv->done_task[1], talitos2_done_ch1_3,
				     (unsigned long)dev);
		} else if (priv->num_channels == 1) {
			tasklet_init(&priv->done_task[0], talitos2_done_ch0,
				     (unsigned long)dev);
		} else {
			tasklet_init(&priv->done_task[0], talitos2_done_4ch,
				     (unsigned long)dev);
		}
	}

	priv->chan = devm_kzalloc(dev, sizeof(struct talitos_channel) *
				       priv->num_channels, GFP_KERNEL);
	if (!priv->chan) {
		dev_err(dev, "failed to allocate channel management space\n");
		err = -ENOMEM;
		goto err_out;
	}

	priv->fifo_len = roundup_pow_of_two(priv->chfifo_len);

	for (i = 0; i < priv->num_channels; i++) {
		priv->chan[i].reg = priv->reg + stride * (i + 1);
		if (!priv->irq[1] || !(i & 1))
			priv->chan[i].reg += TALITOS_CH_BASE_OFFSET;

		spin_lock_init(&priv->chan[i].head_lock);
		spin_lock_init(&priv->chan[i].tail_lock);

		priv->chan[i].fifo = devm_kzalloc(dev,
						sizeof(struct talitos_request) *
						priv->fifo_len, GFP_KERNEL);
		if (!priv->chan[i].fifo) {
			dev_err(dev, "failed to allocate request fifo %d\n", i);
			err = -ENOMEM;
			goto err_out;
		}

		atomic_set(&priv->chan[i].submit_count,
			   -(priv->chfifo_len - 1));
	}

	dma_set_mask(dev, DMA_BIT_MASK(36));

	/* reset and initialize the h/w */
	err = init_device(dev);
	if (err) {
		dev_err(dev, "failed to initialize device\n");
		goto err_out;
	}

	/* register the RNG, if available */
	if (hw_supports(dev, DESC_HDR_SEL0_RNG)) {
		err = talitos_register_rng(dev);
		if (err) {
			dev_err(dev, "failed to register hwrng: %d\n", err);
			goto err_out;
		} else
			dev_info(dev, "hwrng\n");
	}

	/* register crypto algorithms the device supports */
	for (i = 0; i < ARRAY_SIZE(driver_algs); i++) {
		if (hw_supports(dev, driver_algs[i].desc_hdr_template)) {
			struct talitos_crypto_alg *t_alg;
			struct crypto_alg *alg = NULL;

			t_alg = talitos_alg_alloc(dev, &driver_algs[i]);
			if (IS_ERR(t_alg)) {
				err = PTR_ERR(t_alg);
				if (err == -ENOTSUPP)
					continue;
				goto err_out;
			}

			switch (t_alg->algt.type) {
			case CRYPTO_ALG_TYPE_ABLKCIPHER:
				err = crypto_register_alg(
						&t_alg->algt.alg.crypto);
				alg = &t_alg->algt.alg.crypto;
				break;

			case CRYPTO_ALG_TYPE_AEAD:
				err = crypto_register_aead(
					&t_alg->algt.alg.aead);
				alg = &t_alg->algt.alg.aead.base;
				break;

			case CRYPTO_ALG_TYPE_AHASH:
				err = crypto_register_ahash(
						&t_alg->algt.alg.hash);
				alg = &t_alg->algt.alg.hash.halg.base;
				break;
			}
			if (err) {
				dev_err(dev, "%s alg registration failed\n",
					alg->cra_driver_name);
				devm_kfree(dev, t_alg);
			} else
				list_add_tail(&t_alg->entry, &priv->alg_list);
		}
	}
	if (!list_empty(&priv->alg_list))
		dev_info(dev, "%s algorithms registered in /proc/crypto\n",
			 (char *)of_get_property(np, "compatible", NULL));

	return 0;

err_out:
	talitos_remove(ofdev);

	return err;
}

static const struct of_device_id talitos_match[] = {
#ifdef CONFIG_CRYPTO_DEV_TALITOS1
	{
		.compatible = "fsl,sec1.0",
	},
#endif
#ifdef CONFIG_CRYPTO_DEV_TALITOS2
	{
		.compatible = "fsl,sec2.0",
	},
#endif
	{},
};
MODULE_DEVICE_TABLE(of, talitos_match);

static struct platform_driver talitos_driver = {
	.driver = {
		.name = "talitos",
		.of_match_table = talitos_match,
	},
	.probe = talitos_probe,
	.remove = talitos_remove,
};

module_platform_driver(talitos_driver);

MODULE_LICENSE("GPL");
MODULE_AUTHOR("Kim Phillips <kim.phillips@freescale.com>");
MODULE_DESCRIPTION("Freescale integrated security engine (SEC) driver");<|MERGE_RESOLUTION|>--- conflicted
+++ resolved
@@ -1138,13 +1138,10 @@
 	struct talitos_private *priv = dev_get_drvdata(dev);
 	bool is_sec1 = has_ftr_sec1(priv);
 
-<<<<<<< HEAD
-=======
 	if (!src) {
 		to_talitos_ptr(ptr, 0, 0, is_sec1);
 		return 1;
 	}
->>>>>>> 661e50bc
 	if (sg_count == 1) {
 		to_talitos_ptr(ptr, sg_dma_address(src) + offset, len, is_sec1);
 		return sg_count;
