#
# X86 Platform Specific Drivers
#

menuconfig X86_PLATFORM_DEVICES
	bool "X86 Platform Specific Device Drivers"
	default y
	depends on X86
	---help---
	  Say Y here to get to see options for device drivers for various
	  x86 platforms, including vendor-specific laptop extension drivers.
	  This option alone does not add any kernel code.

	  If you say N, all options in this submenu will be skipped and disabled.

if X86_PLATFORM_DEVICES

config ACER_WMI
	tristate "Acer WMI Laptop Extras"
	depends on ACPI
	select LEDS_CLASS
	select NEW_LEDS
	depends on BACKLIGHT_CLASS_DEVICE
	depends on SERIO_I8042
	depends on INPUT
	depends on RFKILL || RFKILL = n
	depends on ACPI_WMI
	select INPUT_SPARSEKMAP
	# Acer WMI depends on ACPI_VIDEO when ACPI is enabled
        select ACPI_VIDEO if ACPI
	---help---
	  This is a driver for newer Acer (and Wistron) laptops. It adds
	  wireless radio and bluetooth control, and on some laptops,
	  exposes the mail LED and LCD backlight.

	  If you have an ACPI-WMI compatible Acer/ Wistron laptop, say Y or M
	  here.

config ACERHDF
	tristate "Acer Aspire One temperature and fan driver"
	depends on ACPI && THERMAL
	select THERMAL_GOV_BANG_BANG
	---help---
	  This is a driver for Acer Aspire One netbooks. It allows to access
	  the temperature sensor and to control the fan.

	  After loading this driver the BIOS is still in control of the fan.
	  To let the kernel handle the fan, do:
	  echo -n enabled > /sys/class/thermal/thermal_zone0/mode

	  For more information about this driver see
	  <http://piie.net/files/acerhdf_README.txt>

	  If you have an Acer Aspire One netbook, say Y or M
	  here.

config ALIENWARE_WMI
	tristate "Alienware Special feature control"
	depends on ACPI
	depends on LEDS_CLASS
	depends on NEW_LEDS
	depends on ACPI_WMI
	---help---
	 This is a driver for controlling Alienware BIOS driven
	 features.  It exposes an interface for controlling the AlienFX
	 zones on Alienware machines that don't contain a dedicated AlienFX
	 USB MCU such as the X51 and X51-R2.

config ASUS_LAPTOP
	tristate "Asus Laptop Extras"
	depends on ACPI
	select LEDS_CLASS
	select NEW_LEDS
	depends on BACKLIGHT_CLASS_DEVICE
	depends on INPUT
	depends on RFKILL || RFKILL = n
	depends on ACPI_VIDEO || ACPI_VIDEO = n
	select INPUT_SPARSEKMAP
	select INPUT_POLLDEV
	---help---
	  This is a driver for Asus laptops, Lenovo SL and the Pegatron
	  Lucid tablet. It may also support some MEDION, JVC or VICTOR
	  laptops. It makes all the extra buttons generate standard
	  ACPI events and input events, and on the Lucid the built-in
	  accelerometer appears as an input device.  It also adds
	  support for video output switching, LCD backlight control,
	  Bluetooth and Wlan control, and most importantly, allows you
	  to blink those fancy LEDs.

	  For more information see <http://acpi4asus.sf.net>.

	  If you have an ACPI-compatible ASUS laptop, say Y or M here.

config DELL_SMBIOS
	tristate
	select DCDBAS
	---help---
	This module provides common functions for kernel modules using
	Dell SMBIOS.

	If you have a Dell laptop, say Y or M here.

config DELL_LAPTOP
	tristate "Dell Laptop Extras"
	depends on DMI
	depends on BACKLIGHT_CLASS_DEVICE
	depends on ACPI_VIDEO || ACPI_VIDEO = n
	depends on RFKILL || RFKILL = n
	depends on SERIO_I8042
	select DELL_SMBIOS
	select POWER_SUPPLY
	select LEDS_CLASS
	select NEW_LEDS
	---help---
	This driver adds support for rfkill and backlight control to Dell
	laptops (except for some models covered by the Compal driver).

config DELL_WMI
	tristate "Dell WMI extras"
	depends on ACPI_WMI
	depends on DMI
	depends on INPUT
	depends on ACPI_VIDEO || ACPI_VIDEO = n
	select DELL_SMBIOS
	select INPUT_SPARSEKMAP
	---help---
	  Say Y here if you want to support WMI-based hotkeys on Dell laptops.

	  To compile this driver as a module, choose M here: the module will
	  be called dell-wmi.

config DELL_WMI_AIO
	tristate "WMI Hotkeys for Dell All-In-One series"
	depends on ACPI_WMI
	depends on INPUT
	select INPUT_SPARSEKMAP
	---help---
	  Say Y here if you want to support WMI-based hotkeys on Dell
	  All-In-One machines.

	  To compile this driver as a module, choose M here: the module will
	  be called dell-wmi-aio.

config DELL_SMO8800
	tristate "Dell Latitude freefall driver (ACPI SMO88XX)"
	depends on ACPI
	---help---
	  Say Y here if you want to support SMO88XX freefall devices
	  on Dell Latitude laptops.

	  To compile this driver as a module, choose M here: the module will
	  be called dell-smo8800.

config DELL_RBTN
	tristate "Dell Airplane Mode Switch driver"
	depends on ACPI
	depends on INPUT
	depends on RFKILL
	---help---
	  Say Y here if you want to support Dell Airplane Mode Switch ACPI
	  device on Dell laptops. Sometimes it has names: DELLABCE or DELRBTN.
	  This driver register rfkill device or input hotkey device depending
	  on hardware type (hw switch slider or keyboard toggle button). For
	  rfkill devices it receive HW switch events and set correct hard
	  rfkill state.

	  To compile this driver as a module, choose M here: the module will
	  be called dell-rbtn.


config FUJITSU_LAPTOP
	tristate "Fujitsu Laptop Extras"
	depends on ACPI
	depends on INPUT
	depends on BACKLIGHT_CLASS_DEVICE
	depends on ACPI_VIDEO || ACPI_VIDEO = n
	depends on LEDS_CLASS || LEDS_CLASS=n
	---help---
	  This is a driver for laptops built by Fujitsu:

	    * P2xxx/P5xxx/S6xxx/S7xxx series Lifebooks
	    * Possibly other Fujitsu laptop models
	    * Tested with S6410 and S7020

	  It adds support for LCD brightness control and some hotkeys.

	  If you have a Fujitsu laptop, say Y or M here.

config FUJITSU_LAPTOP_DEBUG
	bool "Verbose debug mode for Fujitsu Laptop Extras"
	depends on FUJITSU_LAPTOP
	default n
	---help---
	  Enables extra debug output from the fujitsu extras driver, at the
	  expense of a slight increase in driver size.

	  If you are not sure, say N here.

config FUJITSU_TABLET
       tristate "Fujitsu Tablet Extras"
       depends on ACPI
       depends on INPUT
       ---help---
         This is a driver for tablets built by Fujitsu:

           * Lifebook P1510/P1610/P1620/Txxxx
           * Stylistic ST5xxx
           * Possibly other Fujitsu tablet models

         It adds support for the panel buttons, docking station detection,
         tablet/notebook mode detection for convertible and
         orientation detection for docked slates.

         If you have a Fujitsu convertible or slate, say Y or M here.

config AMILO_RFKILL
	tristate "Fujitsu-Siemens Amilo rfkill support"
	depends on RFKILL
	depends on SERIO_I8042
	---help---
	  This is a driver for enabling wifi on some Fujitsu-Siemens Amilo
	  laptops.

config TC1100_WMI
	tristate "HP Compaq TC1100 Tablet WMI Extras"
	depends on !X86_64
	depends on ACPI
	depends on ACPI_WMI
	---help---
	  This is a driver for the WMI extensions (wireless and bluetooth power
	  control) of the HP Compaq TC1100 tablet.

config HP_ACCEL
	tristate "HP laptop accelerometer"
	depends on INPUT && ACPI
	depends on SERIO_I8042
	select SENSORS_LIS3LV02D
	select NEW_LEDS
	select LEDS_CLASS
	help
	  This driver provides support for the "Mobile Data Protection System 3D"
	  or "3D DriveGuard" feature of HP laptops. On such systems the driver
	  should load automatically (via ACPI alias).

	  Support for a led indicating disk protection will be provided as
	  hp::hddprotect. For more information on the feature, refer to
	  Documentation/misc-devices/lis3lv02d.

	  To compile this driver as a module, choose M here: the module will
	  be called hp_accel.

config HP_WIRELESS
	tristate "HP wireless button"
	depends on ACPI
	depends on INPUT
	help
	 This driver provides supports for new HP wireless button for Windows 8.
	 On such systems the driver should load automatically (via ACPI alias).

	 To compile this driver as a module, choose M here: the module will
	 be called hp-wireless.

config HP_WMI
	tristate "HP WMI extras"
	depends on ACPI_WMI
	depends on INPUT
	depends on RFKILL || RFKILL = n
	select INPUT_SPARSEKMAP
	help
	 Say Y here if you want to support WMI-based hotkeys on HP laptops and
	 to read data from WMI such as docking or ambient light sensor state.

	 To compile this driver as a module, choose M here: the module will
	 be called hp-wmi.

config MSI_LAPTOP
	tristate "MSI Laptop Extras"
	depends on ACPI
	depends on BACKLIGHT_CLASS_DEVICE
	depends on ACPI_VIDEO || ACPI_VIDEO = n
	depends on RFKILL
	depends on INPUT && SERIO_I8042
	select INPUT_SPARSEKMAP
	---help---
	  This is a driver for laptops built by MSI (MICRO-STAR
	  INTERNATIONAL):

	  MSI MegaBook S270 (MS-1013)
	  Cytron/TCM/Medion/Tchibo MD96100/SAM2000

	  It adds support for Bluetooth, WLAN and LCD brightness control.

	  More information about this driver is available at
	  <http://0pointer.de/lennart/tchibo.html>.

	  If you have an MSI S270 laptop, say Y or M here.

config PANASONIC_LAPTOP
	tristate "Panasonic Laptop Extras"
	depends on INPUT && ACPI
	depends on BACKLIGHT_CLASS_DEVICE
	select INPUT_SPARSEKMAP
	---help---
	  This driver adds support for access to backlight control and hotkeys
	  on Panasonic Let's Note laptops.

	  If you have a Panasonic Let's note laptop (such as the R1(N variant),
	  R2, R3, R5, T2, W2 and Y2 series), say Y.

config COMPAL_LAPTOP
	tristate "Compal (and others) Laptop Extras"
	depends on ACPI
	depends on BACKLIGHT_CLASS_DEVICE
	depends on ACPI_VIDEO || ACPI_VIDEO = n
	depends on RFKILL
	depends on HWMON
	depends on POWER_SUPPLY
	---help---
	  This is a driver for laptops built by Compal, and some models by
	  other brands (e.g. Dell, Toshiba).

	  It adds support for rfkill, Bluetooth, WLAN, LCD brightness, hwmon
	  and battery charging level control.

	  For a (possibly incomplete) list of supported laptops, please refer
	  to: Documentation/platform/x86-laptop-drivers.txt

config SONY_LAPTOP
	tristate "Sony Laptop Extras"
	depends on ACPI
	depends on ACPI_VIDEO || ACPI_VIDEO = n
	depends on BACKLIGHT_CLASS_DEVICE
	depends on INPUT
	depends on RFKILL
	  ---help---
	  This mini-driver drives the SNC and SPIC devices present in the ACPI
	  BIOS of the Sony Vaio laptops.

	  It gives access to some extra laptop functionalities like Bluetooth,
	  screen brightness control, Fn keys and allows powering on/off some
	  devices.

	  Read <file:Documentation/laptops/sony-laptop.txt> for more information.

config SONYPI_COMPAT
	bool "Sonypi compatibility"
	depends on SONY_LAPTOP
	  ---help---
	  Build the sonypi driver compatibility code into the sony-laptop driver.

config IDEAPAD_LAPTOP
	tristate "Lenovo IdeaPad Laptop Extras"
	depends on ACPI
	depends on RFKILL && INPUT
	depends on SERIO_I8042
	depends on BACKLIGHT_CLASS_DEVICE
	depends on ACPI_VIDEO || ACPI_VIDEO = n
	depends on ACPI_WMI || ACPI_WMI = n
	select INPUT_SPARSEKMAP
	help
	  This is a driver for Lenovo IdeaPad netbooks contains drivers for
	  rfkill switch, hotkey, fan control and backlight control.

config SURFACE3_WMI
	tristate "Surface 3 WMI Driver"
	depends on ACPI_WMI
	depends on DMI
	depends on INPUT
	depends on SPI
	---help---
	  Say Y here if you have a Surface 3.

	  To compile this driver as a module, choose M here: the module will
	  be called surface3-wmi.

config THINKPAD_ACPI
	tristate "ThinkPad ACPI Laptop Extras"
	depends on ACPI
	depends on INPUT
	depends on RFKILL || RFKILL = n
	depends on ACPI_VIDEO || ACPI_VIDEO = n
	depends on BACKLIGHT_CLASS_DEVICE
	select HWMON
	select NVRAM
	select NEW_LEDS
	select LEDS_CLASS
	---help---
	  This is a driver for the IBM and Lenovo ThinkPad laptops. It adds
	  support for Fn-Fx key combinations, Bluetooth control, video
	  output switching, ThinkLight control, UltraBay eject and more.
	  For more information about this driver see
	  <file:Documentation/laptops/thinkpad-acpi.txt> and
	  <http://ibm-acpi.sf.net/> .

	  This driver was formerly known as ibm-acpi.

	  Extra functionality will be available if the rfkill (CONFIG_RFKILL)
	  and/or ALSA (CONFIG_SND) subsystems are available in the kernel.
	  Note that if you want ThinkPad-ACPI to be built-in instead of
	  modular, ALSA and rfkill will also have to be built-in.

	  If you have an IBM or Lenovo ThinkPad laptop, say Y or M here.

config THINKPAD_ACPI_ALSA_SUPPORT
	bool "Console audio control ALSA interface"
	depends on THINKPAD_ACPI
	depends on SND
	depends on SND = y || THINKPAD_ACPI = SND
	default y
	---help---
	  Enables monitoring of the built-in console audio output control
	  (headphone and speakers), which is operated by the mute and (in
	  some ThinkPad models) volume hotkeys.

	  If this option is enabled, ThinkPad-ACPI will export an ALSA card
	  with a single read-only mixer control, which should be used for
	  on-screen-display feedback purposes by the Desktop Environment.

	  Optionally, the driver will also allow software control (the
	  ALSA mixer will be made read-write).  Please refer to the driver
	  documentation for details.

	  All IBM models have both volume and mute control.  Newer Lenovo
	  models only have mute control (the volume hotkeys are just normal
	  keys and volume control is done through the main HDA mixer).

config THINKPAD_ACPI_DEBUGFACILITIES
	bool "Maintainer debug facilities"
	depends on THINKPAD_ACPI
	default n
	---help---
	  Enables extra stuff in the thinkpad-acpi which is completely useless
	  for normal use.  Read the driver source to find out what it does.

	  Say N here, unless you were told by a kernel maintainer to do
	  otherwise.

config THINKPAD_ACPI_DEBUG
	bool "Verbose debug mode"
	depends on THINKPAD_ACPI
	default n
	---help---
	  Enables extra debugging information, at the expense of a slightly
	  increase in driver size.

	  If you are not sure, say N here.

config THINKPAD_ACPI_UNSAFE_LEDS
	bool "Allow control of important LEDs (unsafe)"
	depends on THINKPAD_ACPI
	default n
	---help---
	  Overriding LED state on ThinkPads can mask important
	  firmware alerts (like critical battery condition), or misled
	  the user into damaging the hardware (undocking or ejecting
	  the bay while buses are still active), etc.

	  LED control on the ThinkPad is write-only (with very few
	  exceptions on very ancient models), which makes it
	  impossible to know beforehand if important information will
	  be lost when one changes LED state.

	  Users that know what they are doing can enable this option
	  and the driver will allow control of every LED, including
	  the ones on the dock stations.

	  Never enable this option on a distribution kernel.

	  Say N here, unless you are building a kernel for your own
	  use, and need to control the important firmware LEDs.

config THINKPAD_ACPI_VIDEO
	bool "Video output control support"
	depends on THINKPAD_ACPI
	default y
	---help---
	  Allows the thinkpad_acpi driver to provide an interface to control
	  the various video output ports.

	  This feature often won't work well, depending on ThinkPad model,
	  display state, video output devices in use, whether there is a X
	  server running, phase of the moon, and the current mood of
	  Schroedinger's cat.  If you can use X.org's RandR to control
	  your ThinkPad's video output ports instead of this feature,
	  don't think twice: do it and say N here to save memory and avoid
	  bad interactions with X.org.

	  NOTE: access to this feature is limited to processes with the
	  CAP_SYS_ADMIN capability, to avoid local DoS issues in platforms
	  where it interacts badly with X.org.

	  If you are not sure, say Y here but do try to check if you could
	  be using X.org RandR instead.

config THINKPAD_ACPI_HOTKEY_POLL
	bool "Support NVRAM polling for hot keys"
	depends on THINKPAD_ACPI
	default y
	---help---
	  Some thinkpad models benefit from NVRAM polling to detect a few of
	  the hot key press events.  If you know your ThinkPad model does not
	  need to do NVRAM polling to support any of the hot keys you use,
	  unselecting this option will save about 1kB of memory.

	  ThinkPads T40 and newer, R52 and newer, and X31 and newer are
	  unlikely to need NVRAM polling in their latest BIOS versions.

	  NVRAM polling can detect at most the following keys: ThinkPad/Access
	  IBM, Zoom, Switch Display (fn+F7), ThinkLight, Volume up/down/mute,
	  Brightness up/down, Display Expand (fn+F8), Hibernate (fn+F12).

	  If you are not sure, say Y here.  The driver enables polling only if
	  it is strictly necessary to do so.

config SENSORS_HDAPS
	tristate "Thinkpad Hard Drive Active Protection System (hdaps)"
	depends on INPUT
	select INPUT_POLLDEV
	default n
	help
	  This driver provides support for the IBM Hard Drive Active Protection
	  System (hdaps), which provides an accelerometer and other misc. data.
	  ThinkPads starting with the R50, T41, and X40 are supported.  The
	  accelerometer data is readable via sysfs.

	  This driver also provides an absolute input class device, allowing
	  the laptop to act as a pinball machine-esque joystick.

	  If your ThinkPad is not recognized by the driver, please update to latest
	  BIOS. This is especially the case for some R52 ThinkPads.

	  Say Y here if you have an applicable laptop and want to experience
	  the awesome power of hdaps.

config INTEL_MENLOW
	tristate "Thermal Management driver for Intel menlow platform"
	depends on ACPI_THERMAL
	select THERMAL
	---help---
	  ACPI thermal management enhancement driver on
	  Intel Menlow platform.

	  If unsure, say N.

config EEEPC_LAPTOP
	tristate "Eee PC Hotkey Driver"
	depends on ACPI
	depends on INPUT
	depends on RFKILL || RFKILL = n
	depends on ACPI_VIDEO || ACPI_VIDEO = n
	depends on HOTPLUG_PCI
	depends on BACKLIGHT_CLASS_DEVICE
	select HWMON
	select LEDS_CLASS
	select NEW_LEDS
	select INPUT_SPARSEKMAP
	---help---
	  This driver supports the Fn-Fx keys on Eee PC laptops.

	  It  also gives access to some extra laptop functionalities like
	  Bluetooth, backlight and allows powering on/off some other
	  devices.

	  If you have an Eee PC laptop, say Y or M here. If this driver
	  doesn't work on your Eee PC, try eeepc-wmi instead.

config ASUS_WMI
	tristate "ASUS WMI Driver"
	depends on ACPI_WMI
	depends on INPUT
	depends on HWMON
	depends on BACKLIGHT_CLASS_DEVICE
	depends on RFKILL || RFKILL = n
	depends on HOTPLUG_PCI
	depends on ACPI_VIDEO || ACPI_VIDEO = n
	select INPUT_SPARSEKMAP
	select LEDS_CLASS
	select NEW_LEDS
	---help---
	  Say Y here if you have a WMI aware Asus laptop (like Eee PCs or new
	  Asus Notebooks).

	  To compile this driver as a module, choose M here: the module will
	  be called asus-wmi.

config ASUS_NB_WMI
	tristate "Asus Notebook WMI Driver"
	depends on ASUS_WMI
	depends on SERIO_I8042 || SERIO_I8042 = n
	---help---
	  This is a driver for newer Asus notebooks. It adds extra features
	  like wireless radio and bluetooth control, leds, hotkeys, backlight...

	  For more information, see
	  <file:Documentation/ABI/testing/sysfs-platform-asus-wmi>

	  If you have an ACPI-WMI compatible Asus Notebook, say Y or M
	  here.

config EEEPC_WMI
	tristate "Eee PC WMI Driver"
	depends on ASUS_WMI
	---help---
	  This is a driver for newer Eee PC laptops. It adds extra features
	  like wireless radio and bluetooth control, leds, hotkeys, backlight...

	  For more information, see
	  <file:Documentation/ABI/testing/sysfs-platform-asus-wmi>

	  If you have an ACPI-WMI compatible Eee PC laptop (>= 1000), say Y or M
	  here.

config ASUS_WIRELESS
	tristate "Asus Wireless Radio Control Driver"
	depends on ACPI
	depends on INPUT
	select NEW_LEDS
	select LEDS_CLASS
	---help---
	  The Asus Wireless Radio Control handles the airplane mode hotkey
	  present on some Asus laptops.

	  Say Y or M here if you have an ASUS notebook with an airplane mode
	  hotkey.

	  If you choose to compile this driver as a module the module will be
	  called asus-wireless.

config ACPI_WMI
	tristate "WMI"
	depends on ACPI
	help
	  This driver adds support for the ACPI-WMI (Windows Management
	  Instrumentation) mapper device (PNP0C14) found on some systems.

	  ACPI-WMI is a proprietary extension to ACPI to expose parts of the
	  ACPI firmware to userspace - this is done through various vendor
	  defined methods and data blocks in a PNP0C14 device, which are then
	  made available for userspace to call.

	  The implementation of this in Linux currently only exposes this to
	  other kernel space drivers.

	  This driver is a required dependency to build the firmware specific
	  drivers needed on many machines, including Acer and HP laptops.

	  It is safe to enable this driver even if your DSDT doesn't define
	  any ACPI-WMI devices.

config MSI_WMI
	tristate "MSI WMI extras"
	depends on ACPI_WMI
	depends on INPUT
	depends on BACKLIGHT_CLASS_DEVICE
	depends on ACPI_VIDEO || ACPI_VIDEO = n
	select INPUT_SPARSEKMAP
	help
	 Say Y here if you want to support WMI-based hotkeys on MSI laptops.

	 To compile this driver as a module, choose M here: the module will
	 be called msi-wmi.

config TOPSTAR_LAPTOP
	tristate "Topstar Laptop Extras"
	depends on ACPI
	depends on INPUT
	select INPUT_SPARSEKMAP
	---help---
	  This driver adds support for hotkeys found on Topstar laptops.

	  If you have a Topstar laptop, say Y or M here.

config ACPI_TOSHIBA
	tristate "Toshiba Laptop Extras"
	depends on ACPI
	depends on ACPI_WMI
	select LEDS_CLASS
	select NEW_LEDS
	depends on BACKLIGHT_CLASS_DEVICE
	depends on INPUT
	depends on SERIO_I8042 || SERIO_I8042 = n
	depends on ACPI_VIDEO || ACPI_VIDEO = n
	depends on RFKILL || RFKILL = n
	depends on IIO
	select INPUT_POLLDEV
	select INPUT_SPARSEKMAP
	---help---
	  This driver adds support for access to certain system settings
	  on "legacy free" Toshiba laptops.  These laptops can be recognized by
	  their lack of a BIOS setup menu and APM support.

	  On these machines, all system configuration is handled through the
	  ACPI.  This driver is required for access to controls not covered
	  by the general ACPI drivers, such as LCD brightness, video output,
	  etc.

	  This driver differs from the non-ACPI Toshiba laptop driver (located
	  under "Processor type and features") in several aspects.
	  Configuration is accessed by reading and writing text files in the
	  /proc tree instead of by program interface to /dev.  Furthermore, no
	  power management functions are exposed, as those are handled by the
	  general ACPI drivers.

	  More information about this driver is available at
	  <http://memebeam.org/toys/ToshibaAcpiDriver>.

	  If you have a legacy free Toshiba laptop (such as the Libretto L1
	  series), say Y.

config TOSHIBA_BT_RFKILL
	tristate "Toshiba Bluetooth RFKill switch support"
	depends on ACPI
	depends on RFKILL || RFKILL = n
	---help---
	  This driver adds support for Bluetooth events for the RFKill
	  switch on modern Toshiba laptops with full ACPI support and
	  an RFKill switch.

	  This driver handles RFKill events for the TOS6205 Bluetooth,
	  and re-enables it when the switch is set back to the 'on'
	  position.

	  If you have a modern Toshiba laptop with a Bluetooth and an
	  RFKill switch (such as the Portege R500), say Y.

config TOSHIBA_HAPS
	tristate "Toshiba HDD Active Protection Sensor"
	depends on ACPI
	---help---
	  This driver adds support for the built-in accelerometer
	  found on recent Toshiba laptops equipped with HID TOS620A
	  device.

	  This driver receives ACPI notify events 0x80 when the sensor
	  detects a sudden move or a harsh vibration, as well as an
	  ACPI notify event 0x81 whenever the movement or vibration has
	  been stabilized.

	  Also provides sysfs entries to get/set the desired protection
	  level and resetting the HDD protection interface.

	  If you have a recent Toshiba laptop with a built-in accelerometer
	  device, say Y.

config TOSHIBA_WMI
	tristate "Toshiba WMI Hotkeys Driver (EXPERIMENTAL)"
	default n
	depends on ACPI_WMI
	depends on INPUT
	select INPUT_SPARSEKMAP
	---help---
	  This driver adds hotkey monitoring support to some Toshiba models
	  that manage the hotkeys via WMI events.

	  WARNING: This driver is incomplete as it lacks a proper keymap and the
	  *notify function only prints the ACPI event type value. Be warned that
	  you will need to provide some information if you have a Toshiba model
	  with WMI event hotkeys and want to help with the develpment of this
	  driver.

	  If you have a WMI-based hotkeys Toshiba laptop, say Y or M here.

config ACPI_CMPC
	tristate "CMPC Laptop Extras"
	depends on ACPI
	depends on RFKILL || RFKILL=n
	select INPUT
	select BACKLIGHT_CLASS_DEVICE
	default n
	help
	  Support for Intel Classmate PC ACPI devices, including some
	  keys as input device, backlight device, tablet and accelerometer
	  devices.

config INTEL_HID_EVENT
	tristate "INTEL HID Event"
	depends on ACPI
	depends on INPUT
	select INPUT_SPARSEKMAP
	help
	  This driver provides support for the Intel HID Event hotkey interface.
	  Some laptops require this driver for hotkey support.

	  To compile this driver as a module, choose M here: the module will
	  be called intel_hid.

config INTEL_VBTN
	tristate "INTEL VIRTUAL BUTTON"
	depends on ACPI
	depends on INPUT
	select INPUT_SPARSEKMAP
	help
	  This driver provides support for the Intel Virtual Button interface.
	  Some laptops require this driver for power button support.

	  To compile this driver as a module, choose M here: the module will
	  be called intel_vbtn.

config INTEL_SCU_IPC
	bool "Intel SCU IPC Support"
	depends on X86_INTEL_MID
	default y
	---help---
	  IPC is used to bridge the communications between kernel and SCU on
	  some embedded Intel x86 platforms. This is not needed for PC-type
	  machines.

config INTEL_SCU_IPC_UTIL
	tristate "Intel SCU IPC utility driver"
	depends on INTEL_SCU_IPC
	default y
	---help---
	  The IPC Util driver provides an interface with the SCU enabling
	  low level access for debug work and updating the firmware. Say
	  N unless you will be doing this on an Intel MID platform.

config INTEL_MID_POWER_BUTTON
	tristate "power button driver for Intel MID platforms"
	depends on INTEL_SCU_IPC && INPUT
	help
	  This driver handles the power button on the Intel MID platforms.

	  If unsure, say N.

config INTEL_MFLD_THERMAL
       tristate "Thermal driver for Intel Medfield platform"
       depends on MFD_INTEL_MSIC && THERMAL
       help
         Say Y here to enable thermal driver support for the  Intel Medfield
         platform.

config INTEL_IPS
	tristate "Intel Intelligent Power Sharing"
	depends on ACPI
	---help---
	  Intel Calpella platforms support dynamic power sharing between the
	  CPU and GPU, maximizing performance in a given TDP.  This driver,
	  along with the CPU frequency and i915 drivers, provides that
	  functionality.  If in doubt, say Y here; it will only load on
	  supported platforms.

config INTEL_IMR
	bool "Intel Isolated Memory Region support"
	default n
	depends on X86_INTEL_QUARK && IOSF_MBI
	---help---
	  This option provides a means to manipulate Isolated Memory Regions.
	  IMRs are a set of registers that define read and write access masks
	  to prohibit certain system agents from accessing memory with 1 KiB
	  granularity.

	  IMRs make it possible to control read/write access to an address
	  by hardware agents inside the SoC. Read and write masks can be
	  defined for:
		- eSRAM flush
		- Dirty CPU snoop (write only)
		- RMU access
		- PCI Virtual Channel 0/Virtual Channel 1
		- SMM mode
		- Non SMM mode

	  Quark contains a set of eight IMR registers and makes use of those
	  registers during its bootup process.

	  If you are running on a Galileo/Quark say Y here.

config INTEL_PMC_CORE
	bool "Intel PMC Core driver"
	depends on PCI
	---help---
	  The Intel Platform Controller Hub for Intel Core SoCs provides access
	  to Power Management Controller registers via a PCI interface. This
	  driver can utilize debugging capabilities and supported features as
	  exposed by the Power Management Controller.

	  Supported features:
		- SLP_S0_RESIDENCY counter.

config IBM_RTL
	tristate "Device driver to enable PRTL support"
	depends on PCI
	---help---
	 Enable support for IBM Premium Real Time Mode (PRTM).
	 This module will allow you the enter and exit PRTM in the BIOS via
	 sysfs on platforms that support this feature.  System in PRTM will
	 not receive CPU-generated SMIs for recoverable errors.  Use of this
	 feature without proper support may void your hardware warranty.

	 If the proper BIOS support is found the driver will load and create
	 /sys/devices/system/ibm_rtl/.  The "state" variable will indicate
	 whether or not the BIOS is in PRTM.
	 state = 0 (BIOS SMIs on)
	 state = 1 (BIOS SMIs off)

config XO1_RFKILL
	tristate "OLPC XO-1 software RF kill switch"
	depends on OLPC || COMPILE_TEST
	depends on RFKILL
	---help---
	  Support for enabling/disabling the WLAN interface on the OLPC XO-1
	  laptop.

config XO15_EBOOK
	tristate "OLPC XO-1.5 ebook switch"
	depends on OLPC || COMPILE_TEST
	depends on ACPI && INPUT
	---help---
	  Support for the ebook switch on the OLPC XO-1.5 laptop.

	  This switch is triggered as the screen is rotated and folded down to
	  convert the device into ebook form.

config SAMSUNG_LAPTOP
	tristate "Samsung Laptop driver"
	depends on RFKILL || RFKILL = n
	depends on ACPI_VIDEO || ACPI_VIDEO = n
	depends on BACKLIGHT_CLASS_DEVICE
	select LEDS_CLASS
	select NEW_LEDS
	---help---
	  This module implements a driver for a wide range of different
	  Samsung laptops.  It offers control over the different
	  function keys, wireless LED, LCD backlight level.

	  It may also provide some sysfs files described in
	  <file:Documentation/ABI/testing/sysfs-platform-samsung-laptop>

	  To compile this driver as a module, choose M here: the module
	  will be called samsung-laptop.

config MXM_WMI
       tristate "WMI support for MXM Laptop Graphics"
       depends on ACPI_WMI
       ---help---
          MXM is a standard for laptop graphics cards, the WMI interface
	  is required for switchable nvidia graphics machines

config INTEL_OAKTRAIL
	tristate "Intel Oaktrail Platform Extras"
	depends on ACPI
	depends on ACPI_VIDEO || ACPI_VIDEO = n
	depends on RFKILL && BACKLIGHT_CLASS_DEVICE && ACPI
	---help---
	  Intel Oaktrail platform need this driver to provide interfaces to
	  enable/disable the Camera, WiFi, BT etc. devices. If in doubt, say Y
	  here; it will only load on supported platforms.

config SAMSUNG_Q10
	tristate "Samsung Q10 Extras"
	depends on ACPI
	select BACKLIGHT_CLASS_DEVICE
	---help---
	  This driver provides support for backlight control on Samsung Q10
	  and related laptops, including Dell Latitude X200.

config APPLE_GMUX
	tristate "Apple Gmux Driver"
	depends on ACPI
	depends on PNP
	depends on BACKLIGHT_CLASS_DEVICE
	depends on BACKLIGHT_APPLE=n || BACKLIGHT_APPLE
	depends on ACPI_VIDEO=n || ACPI_VIDEO
	---help---
	  This driver provides support for the gmux device found on many
	  Apple laptops, which controls the display mux for the hybrid
	  graphics as well as the backlight. Currently only backlight
	  control is supported by the driver.

config INTEL_RST
        tristate "Intel Rapid Start Technology Driver"
	depends on ACPI
	---help---
	  This driver provides support for modifying paramaters on systems
	  equipped with Intel's Rapid Start Technology. When put in an ACPI
	  sleep state, these devices will wake after either a configured
	  timeout or when the system battery reaches a critical state,
	  automatically copying memory contents to disk. On resume, the
	  firmware will copy the memory contents back to RAM and resume the OS
	  as usual.

config INTEL_SMARTCONNECT
        tristate "Intel Smart Connect disabling driver"
	depends on ACPI
	---help---
	  Intel Smart Connect is a technology intended to permit devices to
	  update state by resuming for a short period of time at regular
	  intervals. If a user enables this functionality under Windows and
	  then reboots into Linux, the system may remain configured to resume
	  on suspend. In the absence of any userspace to support it, the system
	  will then remain awake until something triggers another suspend.

	  This driver checks to determine whether the device has Intel Smart
	  Connect enabled, and if so disables it.

config PVPANIC
	tristate "pvpanic device support"
	depends on ACPI
	---help---
	  This driver provides support for the pvpanic device.  pvpanic is
	  a paravirtualized device provided by QEMU; it lets a virtual machine
	  (guest) communicate panic events to the host.

config INTEL_PMC_IPC
	tristate "Intel PMC IPC Driver"
	depends on ACPI
	---help---
	This driver provides support for PMC control on some Intel platforms.
	The PMC is an ARC processor which defines IPC commands for communication
	with other entities in the CPU.

config INTEL_BXTWC_PMIC_TMU
	tristate "Intel BXT Whiskey Cove TMU Driver"
	depends on REGMAP
	depends on INTEL_SOC_PMIC && INTEL_PMC_IPC
	---help---
	  Select this driver to use Intel BXT Whiskey Cove PMIC TMU feature.
	  This driver enables the alarm wakeup functionality in the TMU unit
	  of Whiskey Cove PMIC.

config SURFACE_PRO3_BUTTON
	tristate "Power/home/volume buttons driver for Microsoft Surface Pro 3/4 tablet"
	depends on ACPI && INPUT
	---help---
	  This driver handles the power/home/volume buttons on the Microsoft Surface Pro 3/4 tablet.

config SURFACE_3_BUTTON
	tristate "Power/home/volume buttons driver for Microsoft Surface 3 tablet"
	depends on ACPI && KEYBOARD_GPIO && I2C
	---help---
	  This driver handles the power/home/volume buttons on the Microsoft Surface 3 tablet.

config INTEL_PUNIT_IPC
	tristate "Intel P-Unit IPC Driver"
	---help---
	  This driver provides support for Intel P-Unit Mailbox IPC mechanism,
	  which is used to bridge the communications between kernel and P-Unit.

config INTEL_TELEMETRY
	tristate "Intel SoC Telemetry Driver"
	default n
	depends on INTEL_PMC_IPC && INTEL_PUNIT_IPC && X86_64
	---help---
	  This driver provides interfaces to configure and use
	  telemetry for INTEL SoC from APL onwards. It is also
	  used to get various SoC events and parameters
	  directly via debugfs files. Various tools may use
	  this interface for SoC state monitoring.

config MLX_PLATFORM
	tristate "Mellanox Technologies platform support"
	depends on X86_64
	---help---
	  This option enables system support for the Mellanox Technologies
	  platform. The Mellanox systems provide data center networking
	  solutions based on Virtual Protocol Interconnect (VPI) technology
	  enable seamless connectivity to 56/100Gb/s InfiniBand or 10/40/56GbE
	  connection.

	  If you have a Mellanox system, say Y or M here.

config MLX_CPLD_PLATFORM
	tristate "Mellanox platform hotplug driver support"
	default n
	select HWMON
	select I2C
	---help---
	  This driver handles hot-plug events for the power suppliers, power
	  cables and fans on the wide range Mellanox IB and Ethernet systems.

<<<<<<< HEAD
endif # X86_PLATFORM_DEVICES

config PMC_ATOM
       def_bool y
       depends on PCI
       select COMMON_CLK
=======
config INTEL_TURBO_MAX_3
	bool "Intel Turbo Boost Max Technology 3.0 enumeration driver"
	depends on X86_64 && SCHED_MC_PRIO
	---help---
	  This driver reads maximum performance ratio of each CPU and set up
	  the scheduler priority metrics. In this way scheduler can prefer
	  CPU with higher performance to schedule tasks.
	  This driver is only required when the system is not using Hardware
	  P-States (HWP). In HWP mode, priority can be read from ACPI tables.

config SILEAD_DMI
	bool "Tablets with Silead touchscreens"
	depends on ACPI && DMI && I2C=y && INPUT
	---help---
	  Certain ACPI based tablets with Silead touchscreens do not have
	  enough data in ACPI tables for the touchscreen driver to handle
	  the touchscreen properly, as OEMs expected the data to be baked
	  into the tablet model specific version of the driver shipped
	  with the OS-image for the device. This option supplies the missing
	  information. Enable this for x86 tablets with Silead touchscreens.

endif # X86_PLATFORM_DEVICES
>>>>>>> af050abb
<|MERGE_RESOLUTION|>--- conflicted
+++ resolved
@@ -1067,14 +1067,6 @@
 	  This driver handles hot-plug events for the power suppliers, power
 	  cables and fans on the wide range Mellanox IB and Ethernet systems.
 
-<<<<<<< HEAD
-endif # X86_PLATFORM_DEVICES
-
-config PMC_ATOM
-       def_bool y
-       depends on PCI
-       select COMMON_CLK
-=======
 config INTEL_TURBO_MAX_3
 	bool "Intel Turbo Boost Max Technology 3.0 enumeration driver"
 	depends on X86_64 && SCHED_MC_PRIO
@@ -1097,4 +1089,8 @@
 	  information. Enable this for x86 tablets with Silead touchscreens.
 
 endif # X86_PLATFORM_DEVICES
->>>>>>> af050abb
+
+config PMC_ATOM
+       def_bool y
+       depends on PCI
+       select COMMON_CLK