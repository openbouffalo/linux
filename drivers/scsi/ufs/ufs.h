--- conflicted
+++ resolved
@@ -341,12 +341,9 @@
 
 /* Possible values for dExtendedUFSFeaturesSupport */
 enum {
-<<<<<<< HEAD
-=======
 	UFS_DEV_LOW_TEMP_NOTIF		= BIT(4),
 	UFS_DEV_HIGH_TEMP_NOTIF		= BIT(5),
 	UFS_DEV_EXT_TEMP_NOTIF		= BIT(6),
->>>>>>> df0cc57e
 	UFS_DEV_HPB_SUPPORT		= BIT(7),
 	UFS_DEV_WRITE_BOOSTER_SUP	= BIT(8),
 };
