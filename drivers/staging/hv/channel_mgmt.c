/*
 * Copyright (c) 2009, Microsoft Corporation.
 *
 * This program is free software; you can redistribute it and/or modify it
 * under the terms and conditions of the GNU General Public License,
 * version 2, as published by the Free Software Foundation.
 *
 * This program is distributed in the hope it will be useful, but WITHOUT
 * ANY WARRANTY; without even the implied warranty of MERCHANTABILITY or
 * FITNESS FOR A PARTICULAR PURPOSE.  See the GNU General Public License for
 * more details.
 *
 * You should have received a copy of the GNU General Public License along with
 * this program; if not, write to the Free Software Foundation, Inc., 59 Temple
 * Place - Suite 330, Boston, MA 02111-1307 USA.
 *
 * Authors:
 *   Haiyang Zhang <haiyangz@microsoft.com>
 *   Hank Janssen  <hjanssen@microsoft.com>
 */
#define pr_fmt(fmt) KBUILD_MODNAME ": " fmt

#include <linux/kernel.h>
#include <linux/sched.h>
#include <linux/wait.h>
#include <linux/mm.h>
#include <linux/slab.h>
#include <linux/list.h>
#include <linux/module.h>
#include <linux/completion.h>
<<<<<<< HEAD
#include "hv_api.h"
#include "logging.h"
#include "vmbus_private.h"
#include "utils.h"
=======

#include "hyperv.h"
#include "hyperv_vmbus.h"
>>>>>>> d762f438

struct vmbus_channel_message_table_entry {
	enum vmbus_channel_message_type message_type;
	void (*message_handler)(struct vmbus_channel_message_header *msg);
};

#define MAX_MSG_TYPES                    4
#define MAX_NUM_DEVICE_CLASSES_SUPPORTED 8

static const struct hv_guid
	supported_device_classes[MAX_NUM_DEVICE_CLASSES_SUPPORTED] = {
	/* {ba6163d9-04a1-4d29-b605-72e2ffb1dc7f} */
	/* Storage - SCSI */
	{
		.data  = {
			0xd9, 0x63, 0x61, 0xba, 0xa1, 0x04, 0x29, 0x4d,
			0xb6, 0x05, 0x72, 0xe2, 0xff, 0xb1, 0xdc, 0x7f
		}
	},

	/* {F8615163-DF3E-46c5-913F-F2D2F965ED0E} */
	/* Network */
	{
		.data = {
			0x63, 0x51, 0x61, 0xF8, 0x3E, 0xDF, 0xc5, 0x46,
			0x91, 0x3F, 0xF2, 0xD2, 0xF9, 0x65, 0xED, 0x0E
		}
	},

	/* {CFA8B69E-5B4A-4cc0-B98B-8BA1A1F3F95A} */
	/* Input */
	{
		.data = {
			0x9E, 0xB6, 0xA8, 0xCF, 0x4A, 0x5B, 0xc0, 0x4c,
			0xB9, 0x8B, 0x8B, 0xA1, 0xA1, 0xF3, 0xF9, 0x5A
		}
	},

	/* {32412632-86cb-44a2-9b5c-50d1417354f5} */
	/* IDE */
	{
		.data = {
			0x32, 0x26, 0x41, 0x32, 0xcb, 0x86, 0xa2, 0x44,
			0x9b, 0x5c, 0x50, 0xd1, 0x41, 0x73, 0x54, 0xf5
		}
	},
	/* 0E0B6031-5213-4934-818B-38D90CED39DB */
	/* Shutdown */
	{
		.data = {
			0x31, 0x60, 0x0B, 0X0E, 0x13, 0x52, 0x34, 0x49,
			0x81, 0x8B, 0x38, 0XD9, 0x0C, 0xED, 0x39, 0xDB
		}
	},
	/* {9527E630-D0AE-497b-ADCE-E80AB0175CAF} */
	/* TimeSync */
	{
		.data = {
			0x30, 0xe6, 0x27, 0x95, 0xae, 0xd0, 0x7b, 0x49,
			0xad, 0xce, 0xe8, 0x0a, 0xb0, 0x17, 0x5c, 0xaf
		}
	},
	/* {57164f39-9115-4e78-ab55-382f3bd5422d} */
	/* Heartbeat */
	{
		.data = {
			0x39, 0x4f, 0x16, 0x57, 0x15, 0x91, 0x78, 0x4e,
			0xab, 0x55, 0x38, 0x2f, 0x3b, 0xd5, 0x42, 0x2d
		}
	},
	/* {A9A0F4E7-5A45-4d96-B827-8A841E8C03E6} */
	/* KVP */
	{
		.data = {
			0xe7, 0xf4, 0xa0, 0xa9, 0x45, 0x5a, 0x96, 0x4d,
			0xb8, 0x27, 0x8a, 0x84, 0x1e, 0x8c, 0x3,  0xe6
	}
	},

};


/**
 * prep_negotiate_resp() - Create default response for Hyper-V Negotiate message
 * @icmsghdrp: Pointer to msg header structure
 * @icmsg_negotiate: Pointer to negotiate message structure
 * @buf: Raw buffer channel data
 *
 * @icmsghdrp is of type &struct icmsg_hdr.
 * @negop is of type &struct icmsg_negotiate.
 * Set up and fill in default negotiate response message. This response can
 * come from both the vmbus driver and the hv_utils driver. The current api
 * will respond properly to both Windows 2008 and Windows 2008-R2 operating
 * systems.
 *
 * Mainly used by Hyper-V drivers.
 */
void prep_negotiate_resp(struct icmsg_hdr *icmsghdrp,
			     struct icmsg_negotiate *negop,
			     u8 *buf)
{
	if (icmsghdrp->icmsgtype == ICMSGTYPE_NEGOTIATE) {
		icmsghdrp->icmsgsize = 0x10;

		negop = (struct icmsg_negotiate *)&buf[
			sizeof(struct vmbuspipe_hdr) +
			sizeof(struct icmsg_hdr)];

		if (negop->icframe_vercnt == 2 &&
		   negop->icversion_data[1].major == 3) {
			negop->icversion_data[0].major = 3;
			negop->icversion_data[0].minor = 0;
			negop->icversion_data[1].major = 3;
			negop->icversion_data[1].minor = 0;
		} else {
			negop->icversion_data[0].major = 1;
			negop->icversion_data[0].minor = 0;
			negop->icversion_data[1].major = 1;
			negop->icversion_data[1].minor = 0;
		}

		negop->icframe_vercnt = 1;
		negop->icmsg_vercnt = 1;
	}
}
EXPORT_SYMBOL(prep_negotiate_resp);

/**
 * chn_cb_negotiate() - Default handler for non IDE/SCSI/NETWORK
 * Hyper-V requests
 * @context: Pointer to argument structure.
 *
 * Set up the default handler for non device driver specific requests
 * from Hyper-V. This stub responds to the default negotiate messages
 * that come in for every non IDE/SCSI/Network request.
 * This behavior is normally overwritten in the hv_utils driver. That
 * driver handles requests like graceful shutdown, heartbeats etc.
 *
 * Mainly used by Hyper-V drivers.
 */
void chn_cb_negotiate(void *context)
{
	struct vmbus_channel *channel = context;
	u8 *buf;
	u32 buflen, recvlen;
	u64 requestid;

	struct icmsg_hdr *icmsghdrp;
	struct icmsg_negotiate *negop = NULL;

	if (channel->util_index >= 0) {
		/*
		 * This is a properly initialized util channel.
		 * Route this callback appropriately and setup state
		 * so that we don't need to reroute again.
		 */
		if (hv_cb_utils[channel->util_index].callback != NULL) {
			/*
			 * The util driver has established a handler for
			 * this service; do the magic.
			 */
			channel->onchannel_callback =
			hv_cb_utils[channel->util_index].callback;
			(hv_cb_utils[channel->util_index].callback)(channel);
			return;
		}
	}

	buflen = PAGE_SIZE;
	buf = kmalloc(buflen, GFP_ATOMIC);

	vmbus_recvpacket(channel, buf, buflen, &recvlen, &requestid);

	if (recvlen > 0) {
		icmsghdrp = (struct icmsg_hdr *)&buf[
			sizeof(struct vmbuspipe_hdr)];

		prep_negotiate_resp(icmsghdrp, negop, buf);

		icmsghdrp->icflags = ICMSGHDRFLAG_TRANSACTION
			| ICMSGHDRFLAG_RESPONSE;

		vmbus_sendpacket(channel, buf,
				       recvlen, requestid,
				       VM_PKT_DATA_INBAND, 0);
	}

	kfree(buf);
}
EXPORT_SYMBOL(chn_cb_negotiate);

/*
 * Function table used for message responses for non IDE/SCSI/Network type
 * messages. (Such as KVP/Shutdown etc)
 */
struct hyperv_service_callback hv_cb_utils[MAX_MSG_TYPES] = {
	/* 0E0B6031-5213-4934-818B-38D90CED39DB */
	/* Shutdown */
	{
		.msg_type = HV_SHUTDOWN_MSG,
		.data = {
			0x31, 0x60, 0x0B, 0X0E, 0x13, 0x52, 0x34, 0x49,
			0x81, 0x8B, 0x38, 0XD9, 0x0C, 0xED, 0x39, 0xDB
		},
		.log_msg = "Shutdown channel functionality initialized"
	},

	/* {9527E630-D0AE-497b-ADCE-E80AB0175CAF} */
	/* TimeSync */
	{
		.msg_type = HV_TIMESYNC_MSG,
		.data = {
			0x30, 0xe6, 0x27, 0x95, 0xae, 0xd0, 0x7b, 0x49,
			0xad, 0xce, 0xe8, 0x0a, 0xb0, 0x17, 0x5c, 0xaf
		},
		.log_msg = "Timesync channel functionality initialized"
	},
	/* {57164f39-9115-4e78-ab55-382f3bd5422d} */
	/* Heartbeat */
	{
		.msg_type = HV_HEARTBEAT_MSG,
		.data = {
			0x39, 0x4f, 0x16, 0x57, 0x15, 0x91, 0x78, 0x4e,
			0xab, 0x55, 0x38, 0x2f, 0x3b, 0xd5, 0x42, 0x2d
		},
		.log_msg = "Heartbeat channel functionality initialized"
	},
	/* {A9A0F4E7-5A45-4d96-B827-8A841E8C03E6} */
	/* KVP */
	{
		.data = {
			0xe7, 0xf4, 0xa0, 0xa9, 0x45, 0x5a, 0x96, 0x4d,
			0xb8, 0x27, 0x8a, 0x84, 0x1e, 0x8c, 0x3,  0xe6
		},
<<<<<<< HEAD
		.callback = chn_cb_negotiate,
=======
>>>>>>> d762f438
		.log_msg = "KVP channel functionality initialized"
	},
};
EXPORT_SYMBOL(hv_cb_utils);

/*
 * alloc_channel - Allocate and initialize a vmbus channel object
 */
static struct vmbus_channel *alloc_channel(void)
{
	struct vmbus_channel *channel;

	channel = kzalloc(sizeof(*channel), GFP_ATOMIC);
	if (!channel)
		return NULL;

	spin_lock_init(&channel->inbound_lock);

	init_timer(&channel->poll_timer);
	channel->poll_timer.data = (unsigned long)channel;
	channel->poll_timer.function = vmbus_ontimer;

	channel->controlwq = create_workqueue("hv_vmbus_ctl");
	if (!channel->controlwq) {
		kfree(channel);
		return NULL;
	}

	return channel;
}

/*
 * release_hannel - Release the vmbus channel object itself
 */
static void release_channel(struct work_struct *work)
{
	struct vmbus_channel *channel = container_of(work,
						     struct vmbus_channel,
						     work);

	destroy_workqueue(channel->controlwq);

	kfree(channel);
}

/*
 * free_channel - Release the resources used by the vmbus channel object
 */
void free_channel(struct vmbus_channel *channel)
{
	del_timer_sync(&channel->poll_timer);

	/*
	 * We have to release the channel's workqueue/thread in the vmbus's
	 * workqueue/thread context
	 * ie we can't destroy ourselves.
	 */
	INIT_WORK(&channel->work, release_channel);
	queue_work(vmbus_connection.work_queue, &channel->work);
}


<<<<<<< HEAD
DECLARE_COMPLETION(hv_channel_ready);

/*
 * Count initialized channels, and ensure all channels are ready when hv_vmbus
 * module loading completes.
 */
static void count_hv_channel(void)
{
	static int counter;
	unsigned long flags;

	spin_lock_irqsave(&vmbus_connection.channel_lock, flags);
	if (++counter == MAX_MSG_TYPES)
		complete(&hv_channel_ready);
	spin_unlock_irqrestore(&vmbus_connection.channel_lock, flags);
}
=======
>>>>>>> d762f438

/*
 * vmbus_process_rescind_offer -
 * Rescind the offer by initiating a device removal
 */
static void vmbus_process_rescind_offer(struct work_struct *work)
{
	struct vmbus_channel *channel = container_of(work,
						     struct vmbus_channel,
						     work);

	vmbus_child_device_unregister(channel->device_obj);
}

/*
 * vmbus_process_offer - Process the offer by creating a channel/device
 * associated with this offer
 */
static void vmbus_process_offer(struct work_struct *work)
{
	struct vmbus_channel *newchannel = container_of(work,
							struct vmbus_channel,
							work);
	struct vmbus_channel *channel;
	bool fnew = true;
	int ret;
	int cnt;
	unsigned long flags;

	/* The next possible work is rescind handling */
	INIT_WORK(&newchannel->work, vmbus_process_rescind_offer);

	/* Make sure this is a new offer */
	spin_lock_irqsave(&vmbus_connection.channel_lock, flags);

	list_for_each_entry(channel, &vmbus_connection.chn_list, listentry) {
		if (!memcmp(&channel->offermsg.offer.if_type,
			    &newchannel->offermsg.offer.if_type,
			    sizeof(struct hv_guid)) &&
		    !memcmp(&channel->offermsg.offer.if_instance,
			    &newchannel->offermsg.offer.if_instance,
			    sizeof(struct hv_guid))) {
			fnew = false;
			break;
		}
	}

	if (fnew)
		list_add_tail(&newchannel->listentry,
			      &vmbus_connection.chn_list);

	spin_unlock_irqrestore(&vmbus_connection.channel_lock, flags);

	if (!fnew) {
		free_channel(newchannel);
		return;
	}

	/*
	 * Start the process of binding this offer to the driver
	 * We need to set the DeviceObject field before calling
	 * vmbus_child_dev_add()
	 */
	newchannel->device_obj = vmbus_child_device_create(
		&newchannel->offermsg.offer.if_type,
		&newchannel->offermsg.offer.if_instance,
		newchannel);

	/*
	 * Add the new device to the bus. This will kick off device-driver
	 * binding which eventually invokes the device driver's AddDevice()
	 * method.
	 */
	ret = vmbus_child_device_register(newchannel->device_obj);
	if (ret != 0) {
		pr_err("unable to add child device object (relid %d)\n",
			   newchannel->offermsg.child_relid);

		spin_lock_irqsave(&vmbus_connection.channel_lock, flags);
		list_del(&newchannel->listentry);
		spin_unlock_irqrestore(&vmbus_connection.channel_lock, flags);

		free_channel(newchannel);
	} else {
		/*
		 * This state is used to indicate a successful open
		 * so that when we do close the channel normally, we
		 * can cleanup properly
		 */
		newchannel->state = CHANNEL_OPEN_STATE;
		newchannel->util_index = -1; /* Invalid index */

		/* Open IC channels */
		for (cnt = 0; cnt < MAX_MSG_TYPES; cnt++) {
			if (memcmp(&newchannel->offermsg.offer.if_type,
				   &hv_cb_utils[cnt].data,
				   sizeof(struct hv_guid)) == 0 &&
				vmbus_open(newchannel, 2 * PAGE_SIZE,
						 2 * PAGE_SIZE, NULL, 0,
						 chn_cb_negotiate,
						 newchannel) == 0) {
				hv_cb_utils[cnt].channel = newchannel;
				newchannel->util_index = cnt;

				pr_info("%s\n", hv_cb_utils[cnt].log_msg);

			}
		}
	}
}

/*
 * vmbus_onoffer - Handler for channel offers from vmbus in parent partition.
 *
 * We ignore all offers except network and storage offers. For each network and
 * storage offers, we create a channel object and queue a work item to the
 * channel object to process the offer synchronously
 */
static void vmbus_onoffer(struct vmbus_channel_message_header *hdr)
{
	struct vmbus_channel_offer_channel *offer;
	struct vmbus_channel *newchannel;
	struct hv_guid *guidtype;
	struct hv_guid *guidinstance;
	int i;
	int fsupported = 0;

	offer = (struct vmbus_channel_offer_channel *)hdr;
	for (i = 0; i < MAX_NUM_DEVICE_CLASSES_SUPPORTED; i++) {
		if (memcmp(&offer->offer.if_type,
<<<<<<< HEAD
		    &gSupportedDeviceClasses[i], sizeof(struct hv_guid)) == 0) {
=======
			&supported_device_classes[i],
			sizeof(struct hv_guid)) == 0) {
>>>>>>> d762f438
			fsupported = 1;
			break;
		}
	}

	if (!fsupported)
		return;

	guidtype = &offer->offer.if_type;
	guidinstance = &offer->offer.if_instance;
<<<<<<< HEAD

	DPRINT_INFO(VMBUS, "Channel offer notification - "
		    "child relid %d monitor id %d allocated %d, "
		    "type {%02x%02x%02x%02x-%02x%02x-%02x%02x-"
		    "%02x%02x%02x%02x%02x%02x%02x%02x} "
		    "instance {%02x%02x%02x%02x-%02x%02x-%02x%02x-"
		    "%02x%02x%02x%02x%02x%02x%02x%02x}",
		    offer->child_relid, offer->monitorid,
		    offer->monitor_allocated,
		    guidtype->data[3], guidtype->data[2],
		    guidtype->data[1], guidtype->data[0],
		    guidtype->data[5], guidtype->data[4],
		    guidtype->data[7], guidtype->data[6],
		    guidtype->data[8], guidtype->data[9],
		    guidtype->data[10], guidtype->data[11],
		    guidtype->data[12], guidtype->data[13],
		    guidtype->data[14], guidtype->data[15],
		    guidinstance->data[3], guidinstance->data[2],
		    guidinstance->data[1], guidinstance->data[0],
		    guidinstance->data[5], guidinstance->data[4],
		    guidinstance->data[7], guidinstance->data[6],
		    guidinstance->data[8], guidinstance->data[9],
		    guidinstance->data[10], guidinstance->data[11],
		    guidinstance->data[12], guidinstance->data[13],
		    guidinstance->data[14], guidinstance->data[15]);
=======
>>>>>>> d762f438

	/* Allocate the channel object and save this offer. */
	newchannel = alloc_channel();
	if (!newchannel) {
		pr_err("Unable to allocate channel object\n");
		return;
	}

	memcpy(&newchannel->offermsg, offer,
	       sizeof(struct vmbus_channel_offer_channel));
	newchannel->monitor_grp = (u8)offer->monitorid / 32;
	newchannel->monitor_bit = (u8)offer->monitorid % 32;

	/* TODO: Make sure the offer comes from our parent partition */
	INIT_WORK(&newchannel->work, vmbus_process_offer);
	queue_work(newchannel->controlwq, &newchannel->work);
}

/*
 * vmbus_onoffer_rescind - Rescind offer handler.
 *
 * We queue a work item to process this offer synchronously
 */
static void vmbus_onoffer_rescind(struct vmbus_channel_message_header *hdr)
{
	struct vmbus_channel_rescind_offer *rescind;
	struct vmbus_channel *channel;

	rescind = (struct vmbus_channel_rescind_offer *)hdr;
	channel = relid2channel(rescind->child_relid);
<<<<<<< HEAD
	if (channel == NULL) {
		DPRINT_DBG(VMBUS, "channel not found for relId %d",
			   rescind->child_relid);
=======

	if (channel == NULL)
		/* Just return here, no channel found */
>>>>>>> d762f438
		return;

	/* work is initialized for vmbus_process_rescind_offer() from
	 * vmbus_process_offer() where the channel got created */
	queue_work(channel->controlwq, &channel->work);
}

/*
 * vmbus_onoffers_delivered -
 * This is invoked when all offers have been delivered.
 *
 * Nothing to do here.
 */
static void vmbus_onoffers_delivered(
			struct vmbus_channel_message_header *hdr)
{
}

/*
 * vmbus_onopen_result - Open result handler.
 *
 * This is invoked when we received a response to our channel open request.
 * Find the matching request, copy the response and signal the requesting
 * thread.
 */
static void vmbus_onopen_result(struct vmbus_channel_message_header *hdr)
{
	struct vmbus_channel_open_result *result;
	struct vmbus_channel_msginfo *msginfo;
	struct vmbus_channel_message_header *requestheader;
	struct vmbus_channel_open_channel *openmsg;
	unsigned long flags;

	result = (struct vmbus_channel_open_result *)hdr;

	/*
	 * Find the open msg, copy the result and signal/unblock the wait event
	 */
	spin_lock_irqsave(&vmbus_connection.channelmsg_lock, flags);

	list_for_each_entry(msginfo, &vmbus_connection.chn_msg_list,
				msglistentry) {
		requestheader =
			(struct vmbus_channel_message_header *)msginfo->msg;

		if (requestheader->msgtype == CHANNELMSG_OPENCHANNEL) {
			openmsg =
			(struct vmbus_channel_open_channel *)msginfo->msg;
			if (openmsg->child_relid == result->child_relid &&
			    openmsg->openid == result->openid) {
				memcpy(&msginfo->response.open_result,
				       result,
<<<<<<< HEAD
				       sizeof(struct vmbus_channel_open_result));
				msginfo->wait_condition = 1;
				wake_up(&msginfo->waitevent);
=======
				       sizeof(
					struct vmbus_channel_open_result));
				complete(&msginfo->waitevent);
>>>>>>> d762f438
				break;
			}
		}
	}
	spin_unlock_irqrestore(&vmbus_connection.channelmsg_lock, flags);
}

/*
 * vmbus_ongpadl_created - GPADL created handler.
 *
 * This is invoked when we received a response to our gpadl create request.
 * Find the matching request, copy the response and signal the requesting
 * thread.
 */
static void vmbus_ongpadl_created(struct vmbus_channel_message_header *hdr)
{
	struct vmbus_channel_gpadl_created *gpadlcreated;
	struct vmbus_channel_msginfo *msginfo;
	struct vmbus_channel_message_header *requestheader;
	struct vmbus_channel_gpadl_header *gpadlheader;
	unsigned long flags;

	gpadlcreated = (struct vmbus_channel_gpadl_created *)hdr;

	/*
	 * Find the establish msg, copy the result and signal/unblock the wait
	 * event
	 */
	spin_lock_irqsave(&vmbus_connection.channelmsg_lock, flags);

	list_for_each_entry(msginfo, &vmbus_connection.chn_msg_list,
				msglistentry) {
		requestheader =
			(struct vmbus_channel_message_header *)msginfo->msg;

		if (requestheader->msgtype == CHANNELMSG_GPADL_HEADER) {
			gpadlheader =
			(struct vmbus_channel_gpadl_header *)requestheader;

			if ((gpadlcreated->child_relid ==
			     gpadlheader->child_relid) &&
			    (gpadlcreated->gpadl == gpadlheader->gpadl)) {
				memcpy(&msginfo->response.gpadl_created,
				       gpadlcreated,
<<<<<<< HEAD
				       sizeof(struct vmbus_channel_gpadl_created));
				msginfo->wait_condition = 1;
				wake_up(&msginfo->waitevent);
=======
				       sizeof(
					struct vmbus_channel_gpadl_created));
				complete(&msginfo->waitevent);
>>>>>>> d762f438
				break;
			}
		}
	}
	spin_unlock_irqrestore(&vmbus_connection.channelmsg_lock, flags);
}

/*
 * vmbus_ongpadl_torndown - GPADL torndown handler.
 *
 * This is invoked when we received a response to our gpadl teardown request.
 * Find the matching request, copy the response and signal the requesting
 * thread.
 */
static void vmbus_ongpadl_torndown(
			struct vmbus_channel_message_header *hdr)
{
	struct vmbus_channel_gpadl_torndown *gpadl_torndown;
	struct vmbus_channel_msginfo *msginfo;
	struct vmbus_channel_message_header *requestheader;
	struct vmbus_channel_gpadl_teardown *gpadl_teardown;
	unsigned long flags;

	gpadl_torndown = (struct vmbus_channel_gpadl_torndown *)hdr;

	/*
	 * Find the open msg, copy the result and signal/unblock the wait event
	 */
	spin_lock_irqsave(&vmbus_connection.channelmsg_lock, flags);

	list_for_each_entry(msginfo, &vmbus_connection.chn_msg_list,
				msglistentry) {
		requestheader =
			(struct vmbus_channel_message_header *)msginfo->msg;

		if (requestheader->msgtype == CHANNELMSG_GPADL_TEARDOWN) {
			gpadl_teardown =
			(struct vmbus_channel_gpadl_teardown *)requestheader;

			if (gpadl_torndown->gpadl == gpadl_teardown->gpadl) {
				memcpy(&msginfo->response.gpadl_torndown,
				       gpadl_torndown,
<<<<<<< HEAD
				       sizeof(struct vmbus_channel_gpadl_torndown));
				msginfo->wait_condition = 1;
				wake_up(&msginfo->waitevent);
=======
				       sizeof(
					struct vmbus_channel_gpadl_torndown));
				complete(&msginfo->waitevent);
>>>>>>> d762f438
				break;
			}
		}
	}
	spin_unlock_irqrestore(&vmbus_connection.channelmsg_lock, flags);
}

/*
 * vmbus_onversion_response - Version response handler
 *
 * This is invoked when we received a response to our initiate contact request.
 * Find the matching request, copy the response and signal the requesting
 * thread.
 */
static void vmbus_onversion_response(
		struct vmbus_channel_message_header *hdr)
{
	struct vmbus_channel_msginfo *msginfo;
	struct vmbus_channel_message_header *requestheader;
	struct vmbus_channel_initiate_contact *initiate;
	struct vmbus_channel_version_response *version_response;
	unsigned long flags;

	version_response = (struct vmbus_channel_version_response *)hdr;
	spin_lock_irqsave(&vmbus_connection.channelmsg_lock, flags);

	list_for_each_entry(msginfo, &vmbus_connection.chn_msg_list,
				msglistentry) {
		requestheader =
			(struct vmbus_channel_message_header *)msginfo->msg;

		if (requestheader->msgtype ==
		    CHANNELMSG_INITIATE_CONTACT) {
			initiate =
			(struct vmbus_channel_initiate_contact *)requestheader;
			memcpy(&msginfo->response.version_response,
			      version_response,
			      sizeof(struct vmbus_channel_version_response));
<<<<<<< HEAD
			msginfo->wait_condition = 1;
			wake_up(&msginfo->waitevent);
=======
			complete(&msginfo->waitevent);
>>>>>>> d762f438
		}
	}
	spin_unlock_irqrestore(&vmbus_connection.channelmsg_lock, flags);
}

/* Channel message dispatch table */
static struct vmbus_channel_message_table_entry
	channel_message_table[CHANNELMSG_COUNT] = {
	{CHANNELMSG_INVALID,			NULL},
	{CHANNELMSG_OFFERCHANNEL,		vmbus_onoffer},
	{CHANNELMSG_RESCIND_CHANNELOFFER,	vmbus_onoffer_rescind},
	{CHANNELMSG_REQUESTOFFERS,		NULL},
	{CHANNELMSG_ALLOFFERS_DELIVERED,	vmbus_onoffers_delivered},
	{CHANNELMSG_OPENCHANNEL,		NULL},
	{CHANNELMSG_OPENCHANNEL_RESULT,	vmbus_onopen_result},
	{CHANNELMSG_CLOSECHANNEL,		NULL},
	{CHANNELMSG_GPADL_HEADER,		NULL},
	{CHANNELMSG_GPADL_BODY,		NULL},
	{CHANNELMSG_GPADL_CREATED,		vmbus_ongpadl_created},
	{CHANNELMSG_GPADL_TEARDOWN,		NULL},
	{CHANNELMSG_GPADL_TORNDOWN,		vmbus_ongpadl_torndown},
	{CHANNELMSG_RELID_RELEASED,		NULL},
	{CHANNELMSG_INITIATE_CONTACT,		NULL},
	{CHANNELMSG_VERSION_RESPONSE,		vmbus_onversion_response},
	{CHANNELMSG_UNLOAD,			NULL},
};

/*
 * vmbus_onmessage - Handler for channel protocol messages.
 *
 * This is invoked in the vmbus worker thread context.
 */
void vmbus_onmessage(void *context)
{
	struct hv_message *msg = context;
	struct vmbus_channel_message_header *hdr;
	int size;

	hdr = (struct vmbus_channel_message_header *)msg->u.payload;
	size = msg->header.payload_size;

	if (hdr->msgtype >= CHANNELMSG_COUNT) {
		pr_err("Received invalid channel message type %d size %d\n",
			   hdr->msgtype, size);
		print_hex_dump_bytes("", DUMP_PREFIX_NONE,
				     (unsigned char *)msg->u.payload, size);
		return;
	}

	if (channel_message_table[hdr->msgtype].message_handler)
		channel_message_table[hdr->msgtype].message_handler(hdr);
	else
		pr_err("Unhandled channel message type %d\n", hdr->msgtype);
}

/*
 * vmbus_request_offers - Send a request to get all our pending offers.
 */
int vmbus_request_offers(void)
{
	struct vmbus_channel_message_header *msg;
	struct vmbus_channel_msginfo *msginfo;
	int ret, t;

	msginfo = kmalloc(sizeof(*msginfo) +
			  sizeof(struct vmbus_channel_message_header),
			  GFP_KERNEL);
	if (!msginfo)
		return -ENOMEM;

<<<<<<< HEAD
	init_waitqueue_head(&msginfo->waitevent);
=======
	init_completion(&msginfo->waitevent);
>>>>>>> d762f438

	msg = (struct vmbus_channel_message_header *)msginfo->msg;

	msg->msgtype = CHANNELMSG_REQUESTOFFERS;


	ret = vmbus_post_msg(msg,
			       sizeof(struct vmbus_channel_message_header));
	if (ret != 0) {
<<<<<<< HEAD
		DPRINT_ERR(VMBUS, "Unable to request offers - %d", ret);

		goto cleanup;
	}

	msginfo->wait_condition = 0;
	wait_event_timeout(msginfo->waitevent, msginfo->wait_condition,
			msecs_to_jiffies(1000));
	if (msginfo->wait_condition == 0) {
		ret = -ETIMEDOUT;
		goto cleanup;
	}



cleanup:
	kfree(msginfo);
=======
		pr_err("Unable to request offers - %d\n", ret);

		goto cleanup;
	}

	t = wait_for_completion_timeout(&msginfo->waitevent, HZ);
	if (t == 0) {
		ret = -ETIMEDOUT;
		goto cleanup;
	}
>>>>>>> d762f438


<<<<<<< HEAD
	spin_lock_irqsave(&vmbus_connection.channel_lock, flags);

	list_for_each_entry_safe(channel, pos, &vmbus_connection.chn_list,
				 listentry) {
		if (channel == start)
			break;

		if (!channel->device_obj->drv) {
			list_del(&channel->listentry);
			DPRINT_INFO(VMBUS,
				    "Releasing unattached device object %p",
				    channel->device_obj);

			vmbus_child_device_unregister(channel->device_obj);
			free_channel(channel);
		} else {
			if (!start)
				start = channel;
		}
	}

	spin_unlock_irqrestore(&vmbus_connection.channel_lock, flags);
=======

cleanup:
	kfree(msginfo);

	return ret;
>>>>>>> d762f438
}

/* eof */<|MERGE_RESOLUTION|>--- conflicted
+++ resolved
@@ -28,16 +28,9 @@
 #include <linux/list.h>
 #include <linux/module.h>
 #include <linux/completion.h>
-<<<<<<< HEAD
-#include "hv_api.h"
-#include "logging.h"
-#include "vmbus_private.h"
-#include "utils.h"
-=======
 
 #include "hyperv.h"
 #include "hyperv_vmbus.h"
->>>>>>> d762f438
 
 struct vmbus_channel_message_table_entry {
 	enum vmbus_channel_message_type message_type;
@@ -272,10 +265,6 @@
 			0xe7, 0xf4, 0xa0, 0xa9, 0x45, 0x5a, 0x96, 0x4d,
 			0xb8, 0x27, 0x8a, 0x84, 0x1e, 0x8c, 0x3,  0xe6
 		},
-<<<<<<< HEAD
-		.callback = chn_cb_negotiate,
-=======
->>>>>>> d762f438
 		.log_msg = "KVP channel functionality initialized"
 	},
 };
@@ -338,25 +327,6 @@
 }
 
 
-<<<<<<< HEAD
-DECLARE_COMPLETION(hv_channel_ready);
-
-/*
- * Count initialized channels, and ensure all channels are ready when hv_vmbus
- * module loading completes.
- */
-static void count_hv_channel(void)
-{
-	static int counter;
-	unsigned long flags;
-
-	spin_lock_irqsave(&vmbus_connection.channel_lock, flags);
-	if (++counter == MAX_MSG_TYPES)
-		complete(&hv_channel_ready);
-	spin_unlock_irqrestore(&vmbus_connection.channel_lock, flags);
-}
-=======
->>>>>>> d762f438
 
 /*
  * vmbus_process_rescind_offer -
@@ -487,12 +457,8 @@
 	offer = (struct vmbus_channel_offer_channel *)hdr;
 	for (i = 0; i < MAX_NUM_DEVICE_CLASSES_SUPPORTED; i++) {
 		if (memcmp(&offer->offer.if_type,
-<<<<<<< HEAD
-		    &gSupportedDeviceClasses[i], sizeof(struct hv_guid)) == 0) {
-=======
 			&supported_device_classes[i],
 			sizeof(struct hv_guid)) == 0) {
->>>>>>> d762f438
 			fsupported = 1;
 			break;
 		}
@@ -503,34 +469,6 @@
 
 	guidtype = &offer->offer.if_type;
 	guidinstance = &offer->offer.if_instance;
-<<<<<<< HEAD
-
-	DPRINT_INFO(VMBUS, "Channel offer notification - "
-		    "child relid %d monitor id %d allocated %d, "
-		    "type {%02x%02x%02x%02x-%02x%02x-%02x%02x-"
-		    "%02x%02x%02x%02x%02x%02x%02x%02x} "
-		    "instance {%02x%02x%02x%02x-%02x%02x-%02x%02x-"
-		    "%02x%02x%02x%02x%02x%02x%02x%02x}",
-		    offer->child_relid, offer->monitorid,
-		    offer->monitor_allocated,
-		    guidtype->data[3], guidtype->data[2],
-		    guidtype->data[1], guidtype->data[0],
-		    guidtype->data[5], guidtype->data[4],
-		    guidtype->data[7], guidtype->data[6],
-		    guidtype->data[8], guidtype->data[9],
-		    guidtype->data[10], guidtype->data[11],
-		    guidtype->data[12], guidtype->data[13],
-		    guidtype->data[14], guidtype->data[15],
-		    guidinstance->data[3], guidinstance->data[2],
-		    guidinstance->data[1], guidinstance->data[0],
-		    guidinstance->data[5], guidinstance->data[4],
-		    guidinstance->data[7], guidinstance->data[6],
-		    guidinstance->data[8], guidinstance->data[9],
-		    guidinstance->data[10], guidinstance->data[11],
-		    guidinstance->data[12], guidinstance->data[13],
-		    guidinstance->data[14], guidinstance->data[15]);
-=======
->>>>>>> d762f438
 
 	/* Allocate the channel object and save this offer. */
 	newchannel = alloc_channel();
@@ -561,15 +499,9 @@
 
 	rescind = (struct vmbus_channel_rescind_offer *)hdr;
 	channel = relid2channel(rescind->child_relid);
-<<<<<<< HEAD
-	if (channel == NULL) {
-		DPRINT_DBG(VMBUS, "channel not found for relId %d",
-			   rescind->child_relid);
-=======
 
 	if (channel == NULL)
 		/* Just return here, no channel found */
->>>>>>> d762f438
 		return;
 
 	/* work is initialized for vmbus_process_rescind_offer() from
@@ -622,15 +554,9 @@
 			    openmsg->openid == result->openid) {
 				memcpy(&msginfo->response.open_result,
 				       result,
-<<<<<<< HEAD
-				       sizeof(struct vmbus_channel_open_result));
-				msginfo->wait_condition = 1;
-				wake_up(&msginfo->waitevent);
-=======
 				       sizeof(
 					struct vmbus_channel_open_result));
 				complete(&msginfo->waitevent);
->>>>>>> d762f438
 				break;
 			}
 		}
@@ -675,15 +601,9 @@
 			    (gpadlcreated->gpadl == gpadlheader->gpadl)) {
 				memcpy(&msginfo->response.gpadl_created,
 				       gpadlcreated,
-<<<<<<< HEAD
-				       sizeof(struct vmbus_channel_gpadl_created));
-				msginfo->wait_condition = 1;
-				wake_up(&msginfo->waitevent);
-=======
 				       sizeof(
 					struct vmbus_channel_gpadl_created));
 				complete(&msginfo->waitevent);
->>>>>>> d762f438
 				break;
 			}
 		}
@@ -726,15 +646,9 @@
 			if (gpadl_torndown->gpadl == gpadl_teardown->gpadl) {
 				memcpy(&msginfo->response.gpadl_torndown,
 				       gpadl_torndown,
-<<<<<<< HEAD
-				       sizeof(struct vmbus_channel_gpadl_torndown));
-				msginfo->wait_condition = 1;
-				wake_up(&msginfo->waitevent);
-=======
 				       sizeof(
 					struct vmbus_channel_gpadl_torndown));
 				complete(&msginfo->waitevent);
->>>>>>> d762f438
 				break;
 			}
 		}
@@ -773,12 +687,7 @@
 			memcpy(&msginfo->response.version_response,
 			      version_response,
 			      sizeof(struct vmbus_channel_version_response));
-<<<<<<< HEAD
-			msginfo->wait_condition = 1;
-			wake_up(&msginfo->waitevent);
-=======
 			complete(&msginfo->waitevent);
->>>>>>> d762f438
 		}
 	}
 	spin_unlock_irqrestore(&vmbus_connection.channelmsg_lock, flags);
@@ -849,11 +758,7 @@
 	if (!msginfo)
 		return -ENOMEM;
 
-<<<<<<< HEAD
-	init_waitqueue_head(&msginfo->waitevent);
-=======
 	init_completion(&msginfo->waitevent);
->>>>>>> d762f438
 
 	msg = (struct vmbus_channel_message_header *)msginfo->msg;
 
@@ -863,25 +768,6 @@
 	ret = vmbus_post_msg(msg,
 			       sizeof(struct vmbus_channel_message_header));
 	if (ret != 0) {
-<<<<<<< HEAD
-		DPRINT_ERR(VMBUS, "Unable to request offers - %d", ret);
-
-		goto cleanup;
-	}
-
-	msginfo->wait_condition = 0;
-	wait_event_timeout(msginfo->waitevent, msginfo->wait_condition,
-			msecs_to_jiffies(1000));
-	if (msginfo->wait_condition == 0) {
-		ret = -ETIMEDOUT;
-		goto cleanup;
-	}
-
-
-
-cleanup:
-	kfree(msginfo);
-=======
 		pr_err("Unable to request offers - %d\n", ret);
 
 		goto cleanup;
@@ -892,39 +778,13 @@
 		ret = -ETIMEDOUT;
 		goto cleanup;
 	}
->>>>>>> d762f438
-
-
-<<<<<<< HEAD
-	spin_lock_irqsave(&vmbus_connection.channel_lock, flags);
-
-	list_for_each_entry_safe(channel, pos, &vmbus_connection.chn_list,
-				 listentry) {
-		if (channel == start)
-			break;
-
-		if (!channel->device_obj->drv) {
-			list_del(&channel->listentry);
-			DPRINT_INFO(VMBUS,
-				    "Releasing unattached device object %p",
-				    channel->device_obj);
-
-			vmbus_child_device_unregister(channel->device_obj);
-			free_channel(channel);
-		} else {
-			if (!start)
-				start = channel;
-		}
-	}
-
-	spin_unlock_irqrestore(&vmbus_connection.channel_lock, flags);
-=======
+
+
 
 cleanup:
 	kfree(msginfo);
 
 	return ret;
->>>>>>> d762f438
 }
 
 /* eof */