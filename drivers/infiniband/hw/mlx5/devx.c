--- conflicted
+++ resolved
@@ -1116,11 +1116,7 @@
 	case MLX5_CMD_OP_CREATE_MKEY:
 		MLX5_SET(destroy_mkey_in, din, opcode,
 			 MLX5_CMD_OP_DESTROY_MKEY);
-<<<<<<< HEAD
-		MLX5_SET(destroy_mkey_in, in, mkey_index, *obj_id);
-=======
 		MLX5_SET(destroy_mkey_in, din, mkey_index, *obj_id);
->>>>>>> 7aef27f0
 		break;
 	case MLX5_CMD_OP_CREATE_CQ:
 		MLX5_SET(destroy_cq_in, din, opcode, MLX5_CMD_OP_DESTROY_CQ);
